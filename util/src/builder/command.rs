//! Create a [`Command`] with a builder.
//!
//! # Examples
//!
//! ```
//! use twilight_model::application::command::CommandType;
//! use twilight_util::builder::command::{BooleanBuilder, CommandBuilder, StringBuilder};
//!
//! CommandBuilder::new(
//!     "blep".into(),
//!     "Send a random adorable animal photo".into(),
//!     CommandType::ChatInput,
//! )
//! .option(
//!     StringBuilder::new("animal".into(), "The type of animal".into())
//!         .required(true)
//!         .choices([
//!             ("Dog".into(), "animal_dog".into()),
//!             ("Cat".into(), "animal_cat".into()),
//!             ("Penguin".into(), "animal_penguin".into()),
//!         ]),
//! )
//! .option(BooleanBuilder::new(
//!     "only_smol".into(),
//!     "Whether to show only baby animals".into(),
//! ));
//! ```

use twilight_model::{
    application::command::{
        BaseCommandOptionData, ChannelCommandOptionData, ChoiceCommandOptionData, Command,
        CommandOption, CommandOptionChoice, CommandOptionValue, CommandType, Number,
        NumberCommandOptionData, OptionsCommandOptionData,
    },
    channel::ChannelType,
    id::{CommandVersionId, GuildId},
};

/// Builder to create a [`Command`].
#[allow(clippy::module_name_repetitions)]
#[derive(Clone, Debug)]
#[must_use = "must be built into a command"]
pub struct CommandBuilder(Command);

impl CommandBuilder {
    /// Create a new default [`Command`] builder.
    #[must_use = "builders have no effect if unused"]
    pub fn new(name: String, description: String, kind: CommandType) -> Self {
        Self(Command {
            application_id: None,
            default_permission: None,
            description,
            guild_id: None,
            id: None,
            kind,
            name,
            options: Vec::new(),
            version: CommandVersionId::new(1).expect("non zero"),
        })
    }

    /// Consume the builder, returning a [`Command`].
    #[allow(clippy::missing_const_for_fn)]
    #[must_use = "must be built into a command"]
    pub fn build(self) -> Command {
        self.0
    }

    /// Set the guild ID of the command.
    ///
    /// Defaults to [`None`].
    pub const fn guild_id(mut self, guild_id: GuildId) -> Self {
        self.0.guild_id = Some(guild_id);

        self
    }

    /// Set the default permission of the command.
    ///
    /// Defaults to [`None`].
    pub const fn default_permission(mut self, default_permission: bool) -> Self {
        self.0.default_permission = Some(default_permission);

        self
    }

    /// Add an option to the command.
    ///
    /// Defaults to an empty list.
    pub fn option(self, option: impl Into<CommandOption>) -> Self {
        self._option(option.into())
    }

    fn _option(mut self, option: CommandOption) -> Self {
        self.0.options.push(option);

        self
    }
}

/// Create a boolean option with a builder.
#[derive(Clone, Debug)]
#[must_use = "should be used in a command builder"]
pub struct BooleanBuilder(BaseCommandOptionData);

impl BooleanBuilder {
    /// Create a new default [`BooleanBuilder`].
    #[must_use = "builders have no effect if unused"]
    pub const fn new(name: String, description: String) -> Self {
        Self(BaseCommandOptionData {
            description,
            name,
            required: false,
        })
    }

    /// Consume the builder, returning the built command option.
    #[allow(clippy::missing_const_for_fn)]
    #[must_use = "should be used in a command builder"]
    pub fn build(self) -> CommandOption {
        CommandOption::Boolean(self.0)
    }

    /// Set whether this option is required.
    ///
    /// Defaults to false.
    pub const fn required(mut self, required: bool) -> Self {
        self.0.required = required;

        self
    }
}

impl From<BooleanBuilder> for CommandOption {
    fn from(builder: BooleanBuilder) -> CommandOption {
        builder.build()
    }
}

/// Create a channel option with a builder.
#[derive(Clone, Debug)]
#[must_use = "should be used in a command builder"]
pub struct ChannelBuilder(ChannelCommandOptionData);

impl ChannelBuilder {
    /// Create a new default [`ChannelBuilder`].
    #[must_use = "builders have no effect if unused"]
    pub const fn new(name: String, description: String) -> Self {
        Self(ChannelCommandOptionData {
            channel_types: Vec::new(),
            description,
            name,
            required: false,
        })
    }

    /// Consume the builder, returning the built command option.
    #[allow(clippy::missing_const_for_fn)]
    #[must_use = "should be used in a command builder"]
    pub fn build(self) -> CommandOption {
        CommandOption::Channel(self.0)
    }

    /// Restricts the channel choice to specific types.
    ///
    /// Defaults to all channel types allowed.
    pub fn channel_types(mut self, channel_types: impl IntoIterator<Item = ChannelType>) -> Self {
        self.0.channel_types = channel_types.into_iter().collect();

        self
    }

    /// Set whether this option is required.
    ///
    /// Defaults to false.
    pub const fn required(mut self, required: bool) -> Self {
        self.0.required = required;

        self
    }
}

impl From<ChannelBuilder> for CommandOption {
    fn from(builder: ChannelBuilder) -> CommandOption {
        builder.build()
    }
}
/// Create a integer option with a builder.
#[derive(Clone, Debug)]
#[must_use = "should be used in a command builder"]
pub struct IntegerBuilder(NumberCommandOptionData);

impl IntegerBuilder {
    /// Create a new default [`IntegerBuilder`].
    #[must_use = "builders have no effect if unused"]
    pub const fn new(name: String, description: String) -> Self {
        Self(NumberCommandOptionData {
            autocomplete: false,
            choices: Vec::new(),
            description,
            max_value: None,
            min_value: None,
            name,
            required: false,
        })
    }

    /// Consume the builder, returning the built command option.
    #[allow(clippy::missing_const_for_fn)]
    #[must_use = "should be used in a command builder"]
    pub fn build(self) -> CommandOption {
        CommandOption::Integer(self.0)
    }

    /// Set whether this option supports autocomplete.
    ///
    /// Defaults to false.
    pub const fn autocomplete(mut self, autocomplete: bool) -> Self {
        self.0.autocomplete = autocomplete;

        self
    }

    /// Set the list of choices for an option.
    ///
    /// Accepts tuples of `(String, i64)` corresponding to the name and value.
    ///
    /// Defaults to no choices.
    pub fn choices(mut self, choices: impl IntoIterator<Item = (String, i64)>) -> Self {
        self.0.choices = choices
            .into_iter()
            .map(|(name, value)| CommandOptionChoice::Int { name, value })
            .collect();

        self
    }

    /// Set the maximum value permitted.
    ///
    /// Defaults to no limit.
    pub const fn max_value(mut self, value: i64) -> Self {
        self.0.max_value = Some(CommandOptionValue::Integer(value));

        self
    }

    /// Set the minimum value permitted.
    ///
    /// Defaults to no limit.
    pub const fn min_value(mut self, value: i64) -> Self {
        self.0.min_value = Some(CommandOptionValue::Integer(value));

        self
    }

    /// Set whether this option is required.
    ///
    /// Defaults to false.
    pub const fn required(mut self, required: bool) -> Self {
        self.0.required = required;

        self
    }
}

impl From<IntegerBuilder> for CommandOption {
    fn from(builder: IntegerBuilder) -> CommandOption {
        builder.build()
    }
}

/// Create a mentionable option with a builder.
#[derive(Clone, Debug)]
#[must_use = "should be used in a command builder"]
pub struct MentionableBuilder(BaseCommandOptionData);

impl MentionableBuilder {
    /// Create a new default [`MentionableBuilder`].
    #[must_use = "builders have no effect if unused"]
    pub const fn new(name: String, description: String) -> Self {
        Self(BaseCommandOptionData {
            description,
            name,
            required: false,
        })
    }

    /// Consume the builder, returning the built command option.
    #[allow(clippy::missing_const_for_fn)]
    #[must_use = "should be used in a command builder"]
    pub fn build(self) -> CommandOption {
        CommandOption::Mentionable(self.0)
    }

    /// Set whether this option is required.
    ///
    /// Defaults to false.
    pub const fn required(mut self, required: bool) -> Self {
        self.0.required = required;

        self
    }
}

impl From<MentionableBuilder> for CommandOption {
    fn from(builder: MentionableBuilder) -> CommandOption {
        builder.build()
    }
}

/// Create a [`Number`] option with a builder.
#[derive(Clone, Debug)]
#[must_use = "should be used in a command builder"]
pub struct NumberBuilder(NumberCommandOptionData);

impl NumberBuilder {
    /// Create a new default [`NumberBuilder`].
    #[must_use = "builders have no effect if unused"]
    pub const fn new(name: String, description: String) -> Self {
        Self(NumberCommandOptionData {
            autocomplete: false,
            choices: Vec::new(),
            description,
            max_value: None,
            min_value: None,
            name,
            required: false,
        })
    }

    /// Consume the builder, returning the built command option.
    #[allow(clippy::missing_const_for_fn)]
    #[must_use = "should be used in a command builder"]
    pub fn build(self) -> CommandOption {
        CommandOption::Number(self.0)
    }

    /// Set whether this option supports autocomplete.
    ///
    /// Defaults to false.
    pub const fn autocomplete(mut self, autocomplete: bool) -> Self {
        self.0.autocomplete = autocomplete;

        self
    }

    /// Set the list of choices for an option.
    ///
    /// Accepts tuples of `(String, Number)` corresponding to the name and
    /// value.
    ///
    /// Defaults to no choices.
    pub fn choices(mut self, choices: impl IntoIterator<Item = (String, Number)>) -> Self {
        self.0.choices = choices
            .into_iter()
            .map(|(name, value)| CommandOptionChoice::Number { name, value })
            .collect();

        self
    }

    /// Set the maximum value permitted.
    ///
    /// Defaults to no limit.
    pub const fn max_value(mut self, value: f64) -> Self {
        self.0.max_value = Some(CommandOptionValue::Number(Number(value)));

        self
    }

    /// Set the minimum value permitted.
    ///
    /// Defaults to no limit.
    pub const fn min_value(mut self, value: f64) -> Self {
        self.0.min_value = Some(CommandOptionValue::Number(Number(value)));

        self
    }

    /// Set whether this option is required.
    ///
    /// Defaults to false.
    pub const fn required(mut self, required: bool) -> Self {
        self.0.required = required;

        self
    }
}

impl From<NumberBuilder> for CommandOption {
    fn from(builder: NumberBuilder) -> CommandOption {
        builder.build()
    }
}

/// Create a role option with a builder.
#[derive(Clone, Debug)]
#[must_use = "should be used in a command builder"]
pub struct RoleBuilder(BaseCommandOptionData);

impl RoleBuilder {
    /// Create a new default [`RoleBuilder`].
    #[must_use = "builders have no effect if unused"]
    pub const fn new(name: String, description: String) -> Self {
        Self(BaseCommandOptionData {
            description,
            name,
            required: false,
        })
    }

    /// Consume the builder, returning the built command option.
    #[allow(clippy::missing_const_for_fn)]
    #[must_use = "should be used in a command builder"]
    pub fn build(self) -> CommandOption {
        CommandOption::Role(self.0)
    }

    /// Set whether this option is required.
    ///
    /// Defaults to false.
    pub const fn required(mut self, required: bool) -> Self {
        self.0.required = required;

        self
    }
}

impl From<RoleBuilder> for CommandOption {
    fn from(builder: RoleBuilder) -> CommandOption {
        builder.build()
    }
}

/// Create a string option with a builder.
#[derive(Clone, Debug)]
#[must_use = "should be used in a command builder"]
pub struct StringBuilder(ChoiceCommandOptionData);

impl StringBuilder {
    /// Create a new default [`StringBuilder`].
    #[must_use = "builders have no effect if unused"]
    pub const fn new(name: String, description: String) -> Self {
        Self(ChoiceCommandOptionData {
            autocomplete: false,
            choices: Vec::new(),
            description,
            name,
            required: false,
        })
    }

    /// Consume the builder, returning the built command option.
    #[allow(clippy::missing_const_for_fn)]
    #[must_use = "should be used in a command builder"]
    pub fn build(self) -> CommandOption {
        CommandOption::String(self.0)
    }

    /// Set whether this option supports autocomplete.
    ///
    /// Defaults to false.
    pub const fn autocomplete(mut self, autocomplete: bool) -> Self {
        self.0.autocomplete = autocomplete;

        self
    }

    /// Set the list of choices for an option.
    ///
    /// Accepts tuples of `(String, String)` corresponding to the name and
    /// value.
    ///
    /// Defaults to no choices.
    pub fn choices(mut self, choices: impl IntoIterator<Item = (String, String)>) -> Self {
        self.0.choices = choices
            .into_iter()
            .map(|(name, value)| CommandOptionChoice::String { name, value })
            .collect();

        self
    }

    /// Set whether this option is required.
    ///
    /// Defaults to false.
    pub const fn required(mut self, required: bool) -> Self {
        self.0.required = required;

        self
    }
}

impl From<StringBuilder> for CommandOption {
    fn from(builder: StringBuilder) -> CommandOption {
        builder.build()
    }
}

/// Create a subcommand option with a builder.
#[derive(Clone, Debug)]
#[must_use = "should be used in a command builder"]
pub struct SubCommandBuilder(OptionsCommandOptionData);

impl SubCommandBuilder {
    /// Create a new default [`SubCommandBuilder`].
    #[must_use = "builders have no effect if unused"]
    pub const fn new(name: String, description: String) -> Self {
        Self(OptionsCommandOptionData {
            description,
            name,
            options: Vec::new(),
        })
    }

    /// Consume the builder, returning the built command option.
    #[allow(clippy::missing_const_for_fn)]
    #[must_use = "should be used in a command builder"]
    pub fn build(self) -> CommandOption {
        CommandOption::SubCommand(self.0)
    }

    /// Add an option to the sub command.
    ///
    /// Defaults to an empty list.
    pub fn option(self, option: impl Into<CommandOption>) -> Self {
        self._option(option.into())
    }

    fn _option(mut self, option: CommandOption) -> Self {
        self.0.options.push(option);

        self
    }
}

impl From<SubCommandBuilder> for CommandOption {
    fn from(builder: SubCommandBuilder) -> CommandOption {
        builder.build()
    }
}

/// Create a subcommand group option with a builder.
#[derive(Clone, Debug)]
#[must_use = "should be used in a command builder"]
pub struct SubCommandGroupBuilder(OptionsCommandOptionData);

impl SubCommandGroupBuilder {
    /// Create a new default [`SubCommandGroupBuilder`].
    #[must_use = "builders have no effect if unused"]
    pub const fn new(name: String, description: String) -> Self {
        Self(OptionsCommandOptionData {
            description,
            name,
            options: Vec::new(),
        })
    }

    /// Consume the builder, returning the built command option.
    #[allow(clippy::missing_const_for_fn)]
    #[must_use = "should be used in a command builder"]
    pub fn build(self) -> CommandOption {
        CommandOption::SubCommandGroup(self.0)
    }

    /// Set the list of sub commands to the group.
    ///
    /// Defaults to no subcommands.
    pub fn subcommands(mut self, subcommands: impl IntoIterator<Item = SubCommandBuilder>) -> Self {
        self.0.options = subcommands.into_iter().map(Into::into).collect();

        self
    }
}

impl From<SubCommandGroupBuilder> for CommandOption {
    fn from(builder: SubCommandGroupBuilder) -> CommandOption {
        builder.build()
    }
}

/// Create a user option with a builder.
#[derive(Clone, Debug)]
#[must_use = "should be used in a command builder"]
pub struct UserBuilder(BaseCommandOptionData);

impl UserBuilder {
    /// Create a new default [`UserBuilder`].
    #[must_use = "builders have no effect if unused"]
    pub const fn new(name: String, description: String) -> Self {
        Self(BaseCommandOptionData {
            description,
            name,
            required: false,
        })
    }

    /// Consume the builder, returning the built command option.
    #[allow(clippy::missing_const_for_fn)]
    #[must_use = "should be used in a command builder"]
    pub fn build(self) -> CommandOption {
        CommandOption::User(self.0)
    }

    /// Set whether this option is required.
    ///
    /// Defaults to false.
    pub const fn required(mut self, required: bool) -> Self {
        self.0.required = required;

        self
    }
}

impl From<UserBuilder> for CommandOption {
    fn from(builder: UserBuilder) -> CommandOption {
        builder.build()
    }
}

#[cfg(test)]
mod tests {
    use super::*;
    use static_assertions::assert_impl_all;
    use std::fmt::Debug;

    assert_impl_all!(CommandBuilder: Clone, Debug, Send, Sync);
    assert_impl_all!(BooleanBuilder: Clone, Debug, Send, Sync);
    assert_impl_all!(ChannelBuilder: Clone, Debug, Send, Sync);
    assert_impl_all!(IntegerBuilder: Clone, Debug, Send, Sync);
    assert_impl_all!(MentionableBuilder: Clone, Debug, Send, Sync);
    assert_impl_all!(RoleBuilder: Clone, Debug, Send, Sync);
    assert_impl_all!(StringBuilder: Clone, Debug, Send, Sync);
    assert_impl_all!(SubCommandBuilder: Clone, Debug, Send, Sync);
    assert_impl_all!(SubCommandGroupBuilder: Clone, Debug, Send, Sync);
    assert_impl_all!(UserBuilder: Clone, Debug, Send, Sync);

    #[test]
    #[allow(clippy::too_many_lines)]
    fn construct_command_with_builder() {
        let command = CommandBuilder::new(
            "permissions".into(),
            "Get or edit permissions for a user or a role".into(),
            CommandType::ChatInput,
        )
        .option(
            SubCommandGroupBuilder::new("user".into(), "Get or edit permissions for a user".into())
                .subcommands([
                    SubCommandBuilder::new("get".into(), "Get permissions for a user".into())
                        .option(
                            UserBuilder::new("user".into(), "The user to get".into())
                                .required(true),
                        )
                        .option(ChannelBuilder::new(
                            "channel".into(),
                            "The channel permissions to get. If omitted, the guild permissions \
                             will be returned"
                                .into(),
                        )),
                    SubCommandBuilder::new("edit".into(), "Edit permissions for a user".into())
                        .option(
                            UserBuilder::new("user".into(), "The user to edit".into())
                                .required(true),
                        )
                        .option(ChannelBuilder::new(
                            "channel".into(),
                            "The channel permissions to edit. If omitted, the guild permissions \
                             will be edited"
                                .into(),
                        )),
                ]),
        )
        .option(
            SubCommandGroupBuilder::new("role".into(), "Get or edit permissions for a role".into())
                .subcommands([
                    SubCommandBuilder::new("get".into(), "Get permissions for a role".into())
                        .option(
                            RoleBuilder::new("role".into(), "The role to get".into())
                                .required(true),
                        )
                        .option(ChannelBuilder::new(
                            "channel".into(),
                            "The channel permissions to get. If omitted, the guild permissions \
                             will be returned"
                                .into(),
                        )),
                    SubCommandBuilder::new("edit".into(), "Edit permissions for a role".into())
                        .option(
                            RoleBuilder::new("role".into(), "The role to edit".into())
                                .required(true),
                        )
                        .option(ChannelBuilder::new(
                            "channel".into(),
                            "The channel permissions to edit. If omitted, the guild permissions \
                             will be edited"
                                .into(),
                        ))
<<<<<<< HEAD
                        .option(NumberBuilder::new(
                            "position".into(),
                            "The position of the new role".into(),
                        )),
                ]),
=======
                        .option(
                            NumberBuilder::new(
                                "position".into(),
                                "The position of the new role".into(),
                            )
                            .autocomplete(true),
                        ),
                ),
>>>>>>> 4f631119
        )
        .build();

        let command_manual = Command {
            application_id: None,
            guild_id: None,
            kind: CommandType::ChatInput,
            name: String::from("permissions"),
            default_permission: None,
            description: String::from("Get or edit permissions for a user or a role"),
            id: None,
            options: Vec::from([
                CommandOption::SubCommandGroup(OptionsCommandOptionData {
                    description: String::from("Get or edit permissions for a user"),
                    name: String::from("user"),
                    options: Vec::from([
                        CommandOption::SubCommand(OptionsCommandOptionData {
                            description: String::from("Get permissions for a user"),
                            name: String::from("get"),
                            options: Vec::from([
                                CommandOption::User(BaseCommandOptionData {
                                    description: String::from("The user to get"),
                                    name: String::from("user"),
                                    required: true,
                                }),
                                CommandOption::Channel(ChannelCommandOptionData {
                                    channel_types: Vec::new(),
                                    description: String::from(
                                        "The channel permissions to get. If omitted, the guild \
                                         permissions will be returned",
                                    ),
                                    name: String::from("channel"),
                                    required: false,
                                }),
                            ]),
                        }),
                        CommandOption::SubCommand(OptionsCommandOptionData {
                            description: String::from("Edit permissions for a user"),
                            name: String::from("edit"),
                            options: Vec::from([
                                CommandOption::User(BaseCommandOptionData {
                                    description: String::from("The user to edit"),
                                    name: String::from("user"),
                                    required: true,
                                }),
                                CommandOption::Channel(ChannelCommandOptionData {
                                    channel_types: Vec::new(),
                                    description: String::from(
                                        "The channel permissions to edit. If omitted, the guild \
                                         permissions will be edited",
                                    ),
                                    name: String::from("channel"),
                                    required: false,
                                }),
                            ]),
                        }),
                    ]),
                }),
                CommandOption::SubCommandGroup(OptionsCommandOptionData {
                    description: String::from("Get or edit permissions for a role"),
                    name: String::from("role"),
                    options: Vec::from([
                        CommandOption::SubCommand(OptionsCommandOptionData {
                            description: String::from("Get permissions for a role"),
                            name: String::from("get"),
                            options: Vec::from([
                                CommandOption::Role(BaseCommandOptionData {
                                    description: String::from("The role to get"),
                                    name: String::from("role"),
                                    required: true,
                                }),
                                CommandOption::Channel(ChannelCommandOptionData {
                                    channel_types: Vec::new(),
                                    description: String::from(
                                        "The channel permissions to get. If omitted, the guild \
                                         permissions will be returned",
                                    ),
                                    name: String::from("channel"),
                                    required: false,
                                }),
                            ]),
                        }),
                        CommandOption::SubCommand(OptionsCommandOptionData {
                            description: String::from("Edit permissions for a role"),
                            name: String::from("edit"),
                            options: Vec::from([
                                CommandOption::Role(BaseCommandOptionData {
                                    description: String::from("The role to edit"),
                                    name: String::from("role"),
                                    required: true,
                                }),
                                CommandOption::Channel(ChannelCommandOptionData {
                                    channel_types: Vec::new(),
                                    description: String::from(
                                        "The channel permissions to edit. If omitted, the guild \
                                         permissions will be edited",
                                    ),
                                    name: String::from("channel"),
                                    required: false,
                                }),
                                CommandOption::Number(NumberCommandOptionData {
                                    autocomplete: true,
                                    choices: Vec::new(),
                                    description: String::from("The position of the new role"),
                                    max_value: None,
                                    min_value: None,
                                    name: String::from("position"),
                                    required: false,
                                }),
                            ]),
                        }),
                    ]),
                }),
            ]),
            version: CommandVersionId::new(1).expect("non zero"),
        };

        assert_eq!(command, command_manual);
    }
}<|MERGE_RESOLUTION|>--- conflicted
+++ resolved
@@ -695,13 +695,6 @@
                              will be edited"
                                 .into(),
                         ))
-<<<<<<< HEAD
-                        .option(NumberBuilder::new(
-                            "position".into(),
-                            "The position of the new role".into(),
-                        )),
-                ]),
-=======
                         .option(
                             NumberBuilder::new(
                                 "position".into(),
@@ -709,8 +702,7 @@
                             )
                             .autocomplete(true),
                         ),
-                ),
->>>>>>> 4f631119
+                ]),
         )
         .build();
 
