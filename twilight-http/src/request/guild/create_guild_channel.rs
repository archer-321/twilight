--- conflicted
+++ resolved
@@ -78,12 +78,12 @@
 }
 
 impl<'a> CreateGuildChannel<'a> {
-<<<<<<< HEAD
     pub(crate) fn new(http: &'a Client, guild_id: Id<GuildMarker>, name: &'a str) -> Self {
         let fields = Ok(CreateGuildChannelFields {
             available_tags: None,
             bitrate: None,
             default_auto_archive_duration: None,
+            default_forum_layout: None,
             default_reaction_emoji: None,
             default_sort_order: None,
             kind: None,
@@ -106,35 +106,6 @@
 
         Self {
             fields,
-=======
-    pub(crate) fn new(
-        http: &'a Client,
-        guild_id: Id<GuildMarker>,
-        name: &'a str,
-    ) -> Result<Self, ChannelValidationError> {
-        validate_name(name)?;
-
-        Ok(Self {
-            fields: CreateGuildChannelFields {
-                available_tags: None,
-                bitrate: None,
-                default_auto_archive_duration: None,
-                default_forum_layout: None,
-                default_reaction_emoji: None,
-                default_sort_order: None,
-                kind: None,
-                name,
-                nsfw: None,
-                parent_id: None,
-                permission_overwrites: None,
-                position: None,
-                rate_limit_per_user: None,
-                rtc_region: None,
-                topic: None,
-                user_limit: None,
-                video_quality_mode: None,
-            },
->>>>>>> c2ce830d
             guild_id,
             http,
             reason: Ok(None),
@@ -188,8 +159,10 @@
     }
 
     /// Set the default forum layout for new forum channels.
-    pub const fn default_forum_layout(mut self, default_forum_layout: ForumLayout) -> Self {
-        self.fields.default_forum_layout = Some(default_forum_layout);
+    pub fn default_forum_layout(mut self, default_forum_layout: ForumLayout) -> Self {
+        if let Ok(fields) = self.fields.as_mut() {
+            fields.default_forum_layout = Some(default_forum_layout);
+        }
 
         self
     }
