//! Players containing information about active playing state within guilds and
//! allowing you to send events to connected nodes.
//!
//! Use the [`PlayerManager`] to retrieve existing [players] for guilds and
//! use those players to do things like [send events] or [read the position] of
//! the active audio.
//!
//! [players]: Player
//! [send events]: Player::send
//! [read the position]: Player::position

use crate::{model::*, node::Node};
use dashmap::DashMap;
use futures_channel::mpsc::TrySendError;
use std::{
    fmt::Debug,
    sync::{
<<<<<<< HEAD
        atomic::{AtomicBool, AtomicI64, AtomicU16, Ordering},
=======
        atomic::{AtomicBool, AtomicU16, AtomicU64, Ordering},
>>>>>>> b056095e
        Arc,
    },
};
use twilight_model::id::{ChannelId, GuildId};

/// Retrieve and create players for guilds.
///
/// The player manager contains all of the players for all guilds over all
/// nodes, and can be used to read player information and send events to nodes.
#[derive(Clone, Debug, Default)]
pub struct PlayerManager {
    pub(crate) players: Arc<DashMap<GuildId, Player>>,
}

impl PlayerManager {
    /// Create a new player manager.
    pub(crate) fn new() -> Self {
        Self::default()
    }

    /// Return an immutable reference to a player by guild ID.
    pub fn get(&self, guild_id: &GuildId) -> Option<Player> {
        // Clippy recommends removing the `map` call, which is just wrong.
        #[allow(clippy::map_clone)]
        self.players.get(guild_id).map(|player| player.clone())
    }

    /// Return a mutable reference to a player by guild ID or insert a new
    /// player linked to a given node.
    pub fn get_or_insert(&self, guild_id: GuildId, node: Node) -> Player {
        self.players
            .entry(guild_id)
            .or_insert_with(|| Player::new(guild_id, node))
            .clone()
    }

    /// Destroy a player on the remote node and remove it from the [`PlayerManager`].
    ///
    /// Returns an error if the associated node no longer is connected.
    pub fn destroy(&self, guild_id: GuildId) -> Result<(), TrySendError<OutgoingEvent>> {
        if let Some(node) = self.get(&guild_id).map(|kv| kv.value().node().clone()) {
            node.send(OutgoingEvent::from(Destroy::new(guild_id)))?;
            self.players.remove(&guild_id);
        }

        Ok(())
    }
}

#[derive(Debug)]
<<<<<<< HEAD
struct PlayerRef {
    channel_id: Option<ChannelId>,
    guild_id: GuildId,
    node: Node,
    paused: AtomicBool,
    playing: Option<()>,
    position: AtomicI64,
    time: AtomicI64,
=======
pub struct Player {
    channel_id: AtomicU64,
    guild_id: GuildId,
    node: Node,
    paused: AtomicBool,
    position: i64,
    time: i64,
>>>>>>> b056095e
    volume: AtomicU16,
}

/// A player for a guild connected to a node.
///
/// This can be used to send events over a node and to read the details of a
/// player for a guild.
#[derive(Clone, Debug)]
pub struct Player(Arc<PlayerRef>);

impl Player {
    pub(crate) fn new(guild_id: GuildId, node: Node) -> Self {
<<<<<<< HEAD
        Self(Arc::new(PlayerRef {
            channel_id: None,
            guild_id,
            node,
            paused: AtomicBool::new(false),
            playing: None,
            position: AtomicI64::new(0),
            time: AtomicI64::new(0),
            volume: AtomicU16::new(0),
        }))
=======
        Self {
            channel_id: AtomicU64::new(0),
            guild_id,
            node,
            paused: AtomicBool::new(false),
            position: 0,
            time: 0,
            volume: AtomicU16::new(100),
        }
>>>>>>> b056095e
    }

    /// Send an event to the player's node.
    ///
    /// Returns a `futures_channel` `TrySendError` if the node has been removed.
    ///
    /// # Examples
    ///
    /// Send a [`Play`] and [`Pause`] event:
    ///
    /// ```
    /// use twilight_lavalink::{model::{Play, Pause}, Lavalink};
    /// # use twilight_model::id::{GuildId, UserId};
    /// # fn main() -> Result<(), Box<dyn std::error::Error>> {
    /// # let (guild_id, user_id) = (GuildId(1), UserId(2));
    /// # let track = String::new();
    ///
    /// let lavalink = Lavalink::new(user_id, 10);
    /// let players = lavalink.players();
    ///
    /// if let Some(player) = players.get(&guild_id) {
    ///     player.send(Play::from((guild_id, track)))?;
    ///     player.send(Pause::from((guild_id, true)))?;
    /// }
    /// # Ok(()) }
    /// ```
    ///
    /// [`Pause`]: crate::model::outgoing::Pause
    /// [`Play`]: crate::model::outgoing::Play
    pub fn send(&self, event: impl Into<OutgoingEvent>) -> Result<(), TrySendError<OutgoingEvent>> {
        self._send(event.into())
    }

    fn _send(&self, event: OutgoingEvent) -> Result<(), TrySendError<OutgoingEvent>> {
        tracing::debug!(
            "sending event on guild player {}: {:?}",
            self.0.guild_id,
            event
        );

<<<<<<< HEAD
        if let OutgoingEvent::Pause(ref event) = event {
            self.0.paused.store(event.pause, Ordering::Release);
=======
        match event {
            OutgoingEvent::Pause(ref event) => self.paused.store(event.pause, Ordering::Release),
            OutgoingEvent::Volume(ref event) => {
                self.volume.store(event.volume as u16, Ordering::Release)
            }
            _ => {}
>>>>>>> b056095e
        }

        self.0.node.send(event)
    }

    /// Return an immutable reference to the node linked to the player.
    pub fn node(&self) -> &Node {
        &self.0.node
    }

    /// Return the player's channel ID.
    pub fn channel_id(&self) -> Option<ChannelId> {
<<<<<<< HEAD
        self.0.channel_id.as_ref().copied()
=======
        let channel_id = self.channel_id.load(Ordering::Acquire);

        if channel_id == 0 {
            None
        } else {
            Some(ChannelId(channel_id))
        }
    }

    /// Sets the channel ID the player is currently connected to.
    pub(crate) fn set_channel_id(&self, channel_id: Option<ChannelId>) {
        self.channel_id.store(
            channel_id.map(|id| id.0).unwrap_or(0_u64),
            Ordering::Release,
        );
>>>>>>> b056095e
    }

    /// Return the player's guild ID.
    pub fn guild_id(&self) -> GuildId {
        self.0.guild_id
    }

    /// Return whether the player is paused.
    pub fn paused(&self) -> bool {
        self.0.paused.load(Ordering::Acquire)
    }

    /// Return the player's position.
    pub fn position(&self) -> i64 {
        self.0.position.load(Ordering::Relaxed)
    }

    /// Set the player's position.
    pub(crate) fn set_position(&self, position: i64) {
        self.0.position.store(position, Ordering::Release)
    }

<<<<<<< HEAD
    /// Return the player's time.
    pub fn time(&mut self) -> i64 {
        self.0.time.load(Ordering::Relaxed)
=======
    /// Return a copy of the player's time.
    pub fn time_ref(&self) -> i64 {
        self.time
>>>>>>> b056095e
    }

    /// Set the player's time.
    pub(crate) fn set_time(&self, time: i64) {
        self.0.time.store(time, Ordering::Release)
    }

<<<<<<< HEAD
    /// Return the player's volume.
    pub fn volume(&self) -> u16 {
        self.0.volume.load(Ordering::Relaxed)
=======
    /// Return a copy of the player's volume.
    pub fn volume_ref(&self) -> u16 {
        self.volume.load(Ordering::Acquire)
>>>>>>> b056095e
    }
}

#[cfg(test)]
mod tests {
    use super::{Player, PlayerManager};
    use static_assertions::assert_impl_all;
    use std::fmt::Debug;

    assert_impl_all!(PlayerManager: Clone, Debug, Default, Send, Sync);
    assert_impl_all!(Player: Debug, Send, Sync);
}<|MERGE_RESOLUTION|>--- conflicted
+++ resolved
@@ -15,11 +15,7 @@
 use std::{
     fmt::Debug,
     sync::{
-<<<<<<< HEAD
-        atomic::{AtomicBool, AtomicI64, AtomicU16, Ordering},
-=======
-        atomic::{AtomicBool, AtomicU16, AtomicU64, Ordering},
->>>>>>> b056095e
+        atomic::{AtomicBool, AtomicI64, AtomicU16, AtomicU64, Ordering},
         Arc,
     },
 };
@@ -60,8 +56,8 @@
     ///
     /// Returns an error if the associated node no longer is connected.
     pub fn destroy(&self, guild_id: GuildId) -> Result<(), TrySendError<OutgoingEvent>> {
-        if let Some(node) = self.get(&guild_id).map(|kv| kv.value().node().clone()) {
-            node.send(OutgoingEvent::from(Destroy::new(guild_id)))?;
+        if let Some(player) = self.get(&guild_id) {
+            player.node().send(OutgoingEvent::from(Destroy::new(guild_id)))?;
             self.players.remove(&guild_id);
         }
 
@@ -70,24 +66,13 @@
 }
 
 #[derive(Debug)]
-<<<<<<< HEAD
 struct PlayerRef {
-    channel_id: Option<ChannelId>,
-    guild_id: GuildId,
-    node: Node,
-    paused: AtomicBool,
-    playing: Option<()>,
-    position: AtomicI64,
-    time: AtomicI64,
-=======
-pub struct Player {
     channel_id: AtomicU64,
     guild_id: GuildId,
     node: Node,
     paused: AtomicBool,
-    position: i64,
-    time: i64,
->>>>>>> b056095e
+    position: AtomicI64,
+    time: AtomicI64,
     volume: AtomicU16,
 }
 
@@ -100,28 +85,15 @@
 
 impl Player {
     pub(crate) fn new(guild_id: GuildId, node: Node) -> Self {
-<<<<<<< HEAD
         Self(Arc::new(PlayerRef {
-            channel_id: None,
-            guild_id,
-            node,
-            paused: AtomicBool::new(false),
-            playing: None,
-            position: AtomicI64::new(0),
-            time: AtomicI64::new(0),
-            volume: AtomicU16::new(0),
-        }))
-=======
-        Self {
             channel_id: AtomicU64::new(0),
             guild_id,
             node,
             paused: AtomicBool::new(false),
-            position: 0,
-            time: 0,
+            position: AtomicI64::new(0),
+            time: AtomicI64::new(0),
             volume: AtomicU16::new(100),
-        }
->>>>>>> b056095e
+        }))
     }
 
     /// Send an event to the player's node.
@@ -162,17 +134,12 @@
             event
         );
 
-<<<<<<< HEAD
-        if let OutgoingEvent::Pause(ref event) = event {
-            self.0.paused.store(event.pause, Ordering::Release);
-=======
         match event {
-            OutgoingEvent::Pause(ref event) => self.paused.store(event.pause, Ordering::Release),
+            OutgoingEvent::Pause(ref event) => self.0.paused.store(event.pause, Ordering::Release),
             OutgoingEvent::Volume(ref event) => {
-                self.volume.store(event.volume as u16, Ordering::Release)
+                self.0.volume.store(event.volume as u16, Ordering::Release)
             }
             _ => {}
->>>>>>> b056095e
         }
 
         self.0.node.send(event)
@@ -185,10 +152,7 @@
 
     /// Return the player's channel ID.
     pub fn channel_id(&self) -> Option<ChannelId> {
-<<<<<<< HEAD
-        self.0.channel_id.as_ref().copied()
-=======
-        let channel_id = self.channel_id.load(Ordering::Acquire);
+        let channel_id = self.0.channel_id.load(Ordering::Acquire);
 
         if channel_id == 0 {
             None
@@ -199,11 +163,10 @@
 
     /// Sets the channel ID the player is currently connected to.
     pub(crate) fn set_channel_id(&self, channel_id: Option<ChannelId>) {
-        self.channel_id.store(
+        self.0.channel_id.store(
             channel_id.map(|id| id.0).unwrap_or(0_u64),
             Ordering::Release,
         );
->>>>>>> b056095e
     }
 
     /// Return the player's guild ID.
@@ -226,15 +189,9 @@
         self.0.position.store(position, Ordering::Release)
     }
 
-<<<<<<< HEAD
     /// Return the player's time.
     pub fn time(&mut self) -> i64 {
         self.0.time.load(Ordering::Relaxed)
-=======
-    /// Return a copy of the player's time.
-    pub fn time_ref(&self) -> i64 {
-        self.time
->>>>>>> b056095e
     }
 
     /// Set the player's time.
@@ -242,15 +199,9 @@
         self.0.time.store(time, Ordering::Release)
     }
 
-<<<<<<< HEAD
     /// Return the player's volume.
     pub fn volume(&self) -> u16 {
         self.0.volume.load(Ordering::Relaxed)
-=======
-    /// Return a copy of the player's volume.
-    pub fn volume_ref(&self) -> u16 {
-        self.volume.load(Ordering::Acquire)
->>>>>>> b056095e
     }
 }
 
