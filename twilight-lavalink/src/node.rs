--- conflicted
+++ resolved
@@ -464,11 +464,7 @@
 
 struct Connection {
     config: NodeConfig,
-<<<<<<< HEAD
-    connection: WebsocketStream<MaybeTlsStream<TcpStream>>,
-=======
-    stream: WebSocketStream<MaybeTlsStream<TcpStream>>,
->>>>>>> e4f700e7
+    stream: WebsocketStream<MaybeTlsStream<TcpStream>>,
     node_from: UnboundedReceiver<OutgoingEvent>,
     node_to: UnboundedSender<IncomingEvent>,
     players: PlayerManager,
@@ -529,13 +525,8 @@
                             kind: NodeErrorType::SerializingMessage { message: outgoing },
                             source: Some(Box::new(source)),
                         })?;
-<<<<<<< HEAD
                         let msg = Message::text(payload);
-                        self.connection.send(msg).await.unwrap();
-=======
-                        let msg = Message::Text(payload);
                         self.stream.send(msg).await.unwrap();
->>>>>>> e4f700e7
                     } else {
                         tracing::debug!("node {} closed, ending connection", self.config.address);
 
@@ -554,7 +545,6 @@
             self.config.address,
         );
 
-<<<<<<< HEAD
         let text = if incoming.is_text() {
             incoming.as_text().expect("message is text")
         } else if incoming.is_close() {
@@ -563,27 +553,6 @@
             return Ok(false);
         } else {
             tracing::debug!("got ping, pong or binary payload: {incoming:?}");
-=======
-        let text = match incoming {
-            Message::Close(_) => {
-                tracing::debug!("got close, closing connection");
-                let _result = self.stream.send(Message::Close(None)).await;
-
-                return Ok(false);
-            }
-            Message::Ping(data) => {
-                tracing::debug!("got ping, sending pong");
-                let msg = Message::Pong(data);
-
-                // We don't need to immediately care if a pong fails.
-                let _result = self.stream.send(msg).await;
-
-                return Ok(true);
-            }
-            Message::Text(text) => text,
-            other => {
-                tracing::debug!("got pong or bytes payload: {other:?}");
->>>>>>> e4f700e7
 
             return Ok(true);
         };
