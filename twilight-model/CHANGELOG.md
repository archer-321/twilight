# Changelog

<<<<<<< HEAD
## [unreleased]

### Bug Fixes

- remove left over module file ([#1925](https://github.com/twilight-rs/twilight/issues/1925))
- [**breaking**] heartbeat with a `null` sequence until a session is initialized ([#1940](https://github.com/twilight-rs/twilight/issues/1940))
- [**breaking**] use typed features for guild invite ([#2043](https://github.com/twilight-rs/twilight/issues/2043))

### Features

- [**breaking**] bring widgets up to date ([#1848](https://github.com/twilight-rs/twilight/issues/1848))
- [**breaking**] add `AfkTimeout` for `Guild::afk_timeout` ([#1922](https://github.com/twilight-rs/twilight/issues/1922))
- [**breaking**] add `Event::GatewayClose` variant ([#2044](https://github.com/twilight-rs/twilight/issues/2044))

### Refactor

- [**breaking**] move `gateway::Hello` to `payloads::incoming::Hello` ([#1928](https://github.com/twilight-rs/twilight/issues/1928))
- [**breaking**] redo `gateway::OpCode` ([#1945](https://github.com/twilight-rs/twilight/issues/1945))
- [**breaking**] clean up `AllowedMentions` ([#1869](https://github.com/twilight-rs/twilight/issues/1869))

### Reafactor

- [**breaking**] unify event deserialization into one type ([#2023](https://github.com/twilight-rs/twilight/issues/2023))
=======
## [0.14.5] - 2023-02-05

### Bug Fixes

- [**breaking**] audit log change type may be a string ([#2111](https://github.com/twilight-rs/twilight/issues/2111))

### Documentation

- clarify `RequestGuildMembersBuilder` empty queries ([#2108](https://github.com/twilight-rs/twilight/issues/2108))

### Refactor

- simplify activity button text (de)serialization ([#2087](https://github.com/twilight-rs/twilight/issues/2087))

### Testing

- bitflags static assertions + serde ([#2088](https://github.com/twilight-rs/twilight/issues/2088))
>>>>>>> 6638adba

## [0.14.4] - 2023-01-28

### Features

- add `Member::flags` ([#2086](https://github.com/twilight-rs/twilight/issues/2086))

## [0.14.3] - 2023-01-20

### Bug Fixes

- include missing `RoleTags` struct member in test
- signed channel member counts ([#2079](https://github.com/twilight-rs/twilight/issues/2079))
- zeroable forum tag emoji ids ([#2080](https://github.com/twilight-rs/twilight/issues/2080))

### Documentation

- activity timestamp integer values ([#2075](https://github.com/twilight-rs/twilight/issues/2075))

### Features

- add role subscriptions ([#2034](https://github.com/twilight-rs/twilight/issues/2034))
- add `guild_connections` attribute ([#2063](https://github.com/twilight-rs/twilight/issues/2063))
- get current authorization route ([#2049](https://github.com/twilight-rs/twilight/issues/2049))
- gif sticker format type ([#2064](https://github.com/twilight-rs/twilight/issues/2064))
- guild public updates channel id ([#2065](https://github.com/twilight-rs/twilight/issues/2065))
- [**breaking**] support the `GUILD_AUDIT_LOG_ENTRY_CREATE` gateway event ([#2067](https://github.com/twilight-rs/twilight/issues/2067))

### Refactor

- remove prelude imports

## [0.14.2] - 2023-01-08

### Features

- constants for scope values ([#2018](https://github.com/twilight-rs/twilight/issues/2018))
- add new message types for premium ([#2040](https://github.com/twilight-rs/twilight/issues/2040))

## [0.14.1] - 2023-01-07

### Documentation

- update automod keyword limit ([#2020](https://github.com/twilight-rs/twilight/issues/2020))
- update voice state suppress field ([#2037](https://github.com/twilight-rs/twilight/issues/2037))

### Features

- add `Interaction::author` ([#2001](https://github.com/twilight-rs/twilight/issues/2001))
- make `Id<T>` invariant for T ([#1861](https://github.com/twilight-rs/twilight/issues/1861))
- add active developer user flag ([#2014](https://github.com/twilight-rs/twilight/issues/2014))
- rename certified moderator to alumni ([#2015](https://github.com/twilight-rs/twilight/issues/2015))
- support nsfw commands ([#2019](https://github.com/twilight-rs/twilight/issues/2019))
- forum channel layouts ([#2016](https://github.com/twilight-rs/twilight/issues/2016))
- add nitro basic user premium type ([#2035](https://github.com/twilight-rs/twilight/issues/2035))
- add dev support server guild feature ([#2036](https://github.com/twilight-rs/twilight/issues/2036))
- default forum sort orders ([#2038](https://github.com/twilight-rs/twilight/issues/2038))
- message type deletable check methods ([#2028](https://github.com/twilight-rs/twilight/issues/2028))

### Refactor

- abstract null boolean visitor ([#2032](https://github.com/twilight-rs/twilight/issues/2032))

### Testing

- add real-world role tag tests ([#2033](https://github.com/twilight-rs/twilight/issues/2033))

## [0.14.0] - 2022-11-14

MSRV has been bumped to 1.64 ([#1897] - [@vilgotf]).

### Bug Fixes

- [**breaking**] add a unknown variant to `PremiumType` ([#1996](https://github.com/twilight-rs/twilight/issues/1996))

### Documentation

[**breaking**] Document `application::command::permissions` ([#1816] -
[@vilgotf]). Also renames `CommandPermissions` to `CommandPermission`, and
`CommandPermissionsType` to `CommandPermissionType`.

### Performance

[**breaking**] unbox `GatewayEvent::Dispatch` ([#1859]) - [@vilgotf]). Most
gateway events are dispatch events, so this saves one allocation and pointer
redirection.

### Changes

[**breaking**] flatten `CommandOption` ([#1819] - [@vilgotf]).
- Simplify and fix errors in `CommandOption` {de,}serialization by delegating
  to the derive implementation.
- Remove duplicated shared fields for `CommandOption` and `CommandOptionChoice`
  variants.
- Document all public fields.
- Add a note in the `command` module recommending users to use the
  `CommandBuilder`.
- `CommandBuilder` retains its API, but is internally more complicated.
 
Through the following series of PRs, modules and types have been moved around
and renamed in order to be more concise. `MessageReaction` has been renamed to
`Reaction`, and thus the previous `Reaction` has been renamed to
`GatewayReaction`. Besides that, the changes are too extensive to list here;
proper tooling is recommended in order to sort out the new imports. 
- [**breaking**] move related modules under `guild` ([#1814](https://github.com/twilight-rs/twilight/issues/1814))
- [**breaking**] move related modules under `message` ([#1831](https://github.com/twilight-rs/twilight/issues/1831))

Remove deprecated `Id` aliases ([#1976] - [@AEnterprise]). These have been
deprecated since 0.9.

Other changes:

- [**breaking**] cleanup and document `voice` ([#1820](https://github.com/twilight-rs/twilight/issues/1820))
- [**breaking**] update `ChannelType` names ([#1909](https://github.com/twilight-rs/twilight/issues/1909))

### Internal Refactor

- clippy 1.65 lints ([#1985](https://github.com/twilight-rs/twilight/issues/1985))

[#1816]: https://github.com/twilight-rs/twilight/pull/1816
[#1819]: https://github.com/twilight-rs/twilight/pull/1819
[#1859]: https://github.com/twilight-rs/twilight/pull/1859
[#1897]: https://github.com/twilight-rs/twilight/pull/1897
[#1976]: https://github.com/twilight-rs/twilight/pull/1976

## [0.13.7] - 2022-11-01

### Bug Fixes

- [**breaking**] flatten `DefaultReaction` and `ForumTag` ([#1978](https://github.com/twilight-rs/twilight/issues/1978))

## [0.13.6] - 2022-10-28

### Documentation

- update `Id::new_unchecked` and `Id::new_checked` ([#1959](https://github.com/twilight-rs/twilight/issues/1959))

### Features

- [**breaking**] auto moderation http methods and mention spam ([#1846](https://github.com/twilight-rs/twilight/issues/1846))
- forum channels ([#1864](https://github.com/twilight-rs/twilight/issues/1864))

## [0.13.5] - 2022-09-29

### Bug Fixes

- [**breaking**] use `ImageHash` for `InteractionMember::avatar` ([#1924](https://github.com/twilight-rs/twilight/issues/1924))

### Build

- fix or ignore clippy for 1.64

### Features

- add `GuildFeature::InvitesDisabled` ([#1910](https://github.com/twilight-rs/twilight/issues/1910))
- [**breaking**] bring audit log up to date ([#1921](https://github.com/twilight-rs/twilight/issues/1921))
- method to get the `guild_id` from an `Event` ([#1899](https://github.com/twilight-rs/twilight/issues/1899))
- add `scopes` to `GuildIntegration` ([#1915](https://github.com/twilight-rs/twilight/issues/1915))

## [0.13.4] - 2022-09-16

### Bug Fixes

- don't serialize `Mention.member` if None ([#1896](https://github.com/twilight-rs/twilight/issues/1896))

### Features

- add `two_way_link` to `Connection` ([#1918](https://github.com/twilight-rs/twilight/issues/1918))

## [0.13.3] - 2022-09-08

### Features

- add application command badge flag ([#1888](https://github.com/twilight-rs/twilight/issues/1888))
- add handling for gateway resume url ([#1894](https://github.com/twilight-rs/twilight/issues/1894))

## [0.13.2] - 2022-09-01

### Bug Fixes

- autocomplete focused options are always strings ([#1873](https://github.com/twilight-rs/twilight/issues/1873))

### Refactor

- mark c-style enums `#[non_exhaustive]` ([#1862](https://github.com/twilight-rs/twilight/issues/1862))

## [0.13.1] - 2022-08-29

### Bug Fixes

- serialize options localizations as well ([#1871](https://github.com/twilight-rs/twilight/issues/1871))
- deserialize `Event::GuildStickersUpdate` ([#1858](https://github.com/twilight-rs/twilight/issues/1858))
- don't serialize `PartialMember.permissions` if `None` ([#1878](https://github.com/twilight-rs/twilight/issues/1878))

## [0.13.0] - 2022-08-14

### Bug Fixes

- rust 1.63 lints
- [**breaking**] make `Channel::position` `i32` ([#1865](https://github.com/twilight-rs/twilight/issues/1865))

### Documentation

- fully document `channel::message` ([#1792](https://github.com/twilight-rs/twilight/issues/1792))

### Refactor

- [**breaking**] remove `Number` ([#1817](https://github.com/twilight-rs/twilight/issues/1817))
- [**breaking**] update `VoiceServerUpdate` ([#1837](https://github.com/twilight-rs/twilight/issues/1837))

## [0.12.3] - 2022-08-11

### Bug Fixes

- [**breaking**] make `Channel::position` `i32` ([#1865](https://github.com/twilight-rs/twilight/issues/1865))

## [0.12.2] - 2022-07-26

### Documentation

- format doc examples ([#1847](https://github.com/twilight-rs/twilight/issues/1847))

### Refactor

- command field changes ([#1852](https://github.com/twilight-rs/twilight/issues/1852))

## [0.12.1] - 2022-07-18

### Bug Fixes

- bump user_limit from u8 to u32 ([#1840](https://github.com/twilight-rs/twilight/issues/1840))

## [0.12.0] - 2022-07-17

### Bug Fixes

- [**breaking**] multiple options and autocomplete ([#1614](https://github.com/twilight-rs/twilight/issues/1614))

### Features

- [**breaking**] add `GuildFeature` ([#1803](https://github.com/twilight-rs/twilight/issues/1803))
- initial pass at dealing with unknown enum variants ([#1550](https://github.com/twilight-rs/twilight/issues/1550))
- `CommandOption` max and min length ([#1826](https://github.com/twilight-rs/twilight/issues/1826))
- auto moderation models ([#1796](https://github.com/twilight-rs/twilight/issues/1796))
- [**breaking**] builders use `Into<String>` and `IntoIterator` everywhere ([#1774](https://github.com/twilight-rs/twilight/issues/1774))

### Refactor

- [**breaking**] reduce channel integer sizes ([#1775](https://github.com/twilight-rs/twilight/issues/1775))
- [**breaking**] make interaction a struct ([#1813](https://github.com/twilight-rs/twilight/issues/1813))

## [0.11.3] - 2022-07-16

### Bug Fixes

- signed thread member update count ([#1838](https://github.com/twilight-rs/twilight/issues/1838))

### Features

- add `Deref` for `VoiceStateUpdate` ([#1835](https://github.com/twilight-rs/twilight/issues/1835))

## [0.11.2] - 2022-07-09

### Bug Fixes

- fix thread max message count ([#1822](https://github.com/twilight-rs/twilight/issues/1822))

## [0.11.1] - 2022-07-07

### Bug Fixes

- button component serialization length ([#1799](https://github.com/twilight-rs/twilight/issues/1799))
- add missing received events per intent ([#1818](https://github.com/twilight-rs/twilight/issues/1818))

### Documentation

- auto archives not boost locked ([#1747](https://github.com/twilight-rs/twilight/issues/1747))
- add attachment documentation ([#1739](https://github.com/twilight-rs/twilight/issues/1739))
- fix command type typo ([#1800](https://github.com/twilight-rs/twilight/issues/1800))

### Features

- add command data guild_id field ([#1755](https://github.com/twilight-rs/twilight/issues/1755))
- add `From` implementation for `Component` variants ([#1753](https://github.com/twilight-rs/twilight/issues/1753))
- add `MessageType::AutoModerationAction`  ([#1710](https://github.com/twilight-rs/twilight/issues/1710))
- remove renames in identify properties ([#1797](https://github.com/twilight-rs/twilight/issues/1797))
- set track_caller on panicable functions ([#1802](https://github.com/twilight-rs/twilight/issues/1802))
- add `app_permissions` field on interactions ([#1805](https://github.com/twilight-rs/twilight/issues/1805))

### Refactor

- `#[must_use]` on builders, not methods ([#1761](https://github.com/twilight-rs/twilight/issues/1761))
- remove `test_` prexif from tests ([#1767](https://github.com/twilight-rs/twilight/issues/1767))
- rework optional member deserialization ([#1743](https://github.com/twilight-rs/twilight/issues/1743))
- clippy 1.62 ([#1806](https://github.com/twilight-rs/twilight/issues/1806))
- add `#[non_exhaustive]` to c-style enums ([#1795](https://github.com/twilight-rs/twilight/issues/1795))

Changelog for `twilight-model`.

## [0.11.0] - 2022-05-15

MSRV has been bumped to 1.60.

### Additions

Support Guild Scheduled Events gateway events ([#1574] - [@itohatweb]).

Support command localization via `description_localizations` and
`name_localizations` fields on commands ([#1701] - [@baptiste0928]).

### Changes

Simplify the `PresenceUpdate` event by making it a newtype of `Presence`
([#1582] - [@zeylahellyer]).

Move the `datetime` module into the `util` module ([#1597] - [@vilgotf]).

Make user `accent_color` fields a u32 instead of u64 ([#1695] - [@tomocrafter]).

Remove application summary field names ([#1659] - [@zeylahellyer]).

Remove store channel type as it was removed by Discord ([#1595] - [@itohatweb]).

Use `ImageHash` for image related audit log changes ([#1632] - [@itohatweb]).

Drop Clone, Copy implementations on ID markers since they have no effect
([#1617] - [@vilgotf]).

Remove identify referrer properties ([#1609] - [@vilgotf]).

`tracing` is no longer an optional dependency and is always enabled
([#1684], [#1730] - [@vilgotf], [@zeylahellyer]).

[#1730]: https://github.com/twilight-rs/twilight/pull/1730
[#1695]: https://github.com/twilight-rs/twilight/pull/1695
[#1684]: https://github.com/twilight-rs/twilight/pull/1684
[#1659]: https://github.com/twilight-rs/twilight/pull/1659
[#1632]: https://github.com/twilight-rs/twilight/pull/1632
[#1617]: https://github.com/twilight-rs/twilight/pull/1617
[#1609]: https://github.com/twilight-rs/twilight/pull/1609
[#1597]: https://github.com/twilight-rs/twilight/pull/1597
[#1582]: https://github.com/twilight-rs/twilight/pull/1582
[#1574]: https://github.com/twilight-rs/twilight/pull/1574

## [0.10.3] - 2022-05-15

### Additions

Add getter for retrieving interaction tokens ([#1698] - [@laralove143]).

Document interaction types valid for modal submitting
([#1697] - [@laralove143]).

Add `USE_EXTERNAL_STICKERS` permission ([#1694] - [@itohatweb]).

Add `MANAGE_EVENTS` permission ([#1693] - [@itohatweb]).

Document expected types of interactions ([#1687] - [@vilgotf]).

Document message content intent caveats on fields
([#1677] - [@itohatweb], [@zeylahellyer]).

### Fixes

Skip serializing `ModalSubmitInteraction::message` if none
([#1705] - [@itohatweb]).

[#1705]: https://github.com/twilight-rs/twilight/pull/1705
[#1698]: https://github.com/twilight-rs/twilight/pull/1698
[#1697]: https://github.com/twilight-rs/twilight/pull/1697
[#1694]: https://github.com/twilight-rs/twilight/pull/1694
[#1693]: https://github.com/twilight-rs/twilight/pull/1693
[#1687]: https://github.com/twilight-rs/twilight/pull/1687
[#1677]: https://github.com/twilight-rs/twilight/pull/1677

## [0.10.2] - 2022-04-15

### Additions

Add `#[repr(transparent)]` to `Id<T>` ([#1619] - [@PyroTechniac]).

Add quality-of-life methods on some `Interaction` types ([#1620] - [@vilgotf]):
- `Interaction`
  - `fn application_id(&self) -> Id<ApplicationMarker>`
  - `fn kind(&self) -> InteractionType`
- `ApplicationCommand`, `ApplicationCommandAutocomplete`
  - `fn author_id(&self) -> Option<Id<UserMarker>>`
- `ApplicationCommand`, `ApplicationCommandAutocomplete`,
`MessageComponentInteraction`, `ModalSubmitInteraction`
  - `fn is_dm(&self) -> bool`
  - `fn is_guild(&self) -> bool`

Add `AuditLogChange::ImageHash` and `AuditLogChangeKey::ImageHash` ([#1631] -
[@itohatweb]]).

Add `ChannelType::GuildDirectory` ([#1655] - [@zeylahellyer]).

Add `InviteGuild::premium_subscription_count` ([#1661] - [@zeylahellyer]).

Add `Application::{custom_install_url, install_params, tags}` ([#1670] -
[@zeylahellyer]).

Add `ChannelType::GuildForum` ([#1682] - [@7596ff]).

### Changes

Standardize documentation on `Interaction` types ([#1620] - [@vilgotf]).

Rename `CurrentApplicationInfo` to `Application` ([#1648] - [@zeylahellyer]).
Additionally, restructure the `oauth` module and deprecate old exports of its
types.

Update `UserFlags::HYPESQUAD` docs ([#1658] - [@zeylahellyer]).

Make `Application::owner` an `Option` ([#1671] - [@zeylahellyer]).

### Fixes

In order to properly send attachments when using `CreateResponse`, rework
`Attachment` ([#1624] - [@7596ff]). This is a breaking change; the user is now
required to supply a custom unique ID. Changes:
- Add `id: u64` field, add `id` parameter to `from_bytes`
- Skip serializing on `description` if empty
- Skip serializing `file` entirely

[#1619]: https://github.com/twilight-rs/twilight/pull/1619
[#1620]: https://github.com/twilight-rs/twilight/pull/1620
[#1624]: https://github.com/twilight-rs/twilight/pull/1624
[#1631]: https://github.com/twilight-rs/twilight/pull/1631
[#1648]: https://github.com/twilight-rs/twilight/pull/1648
[#1655]: https://github.com/twilight-rs/twilight/pull/1655
[#1661]: https://github.com/twilight-rs/twilight/pull/1661
[#1670]: https://github.com/twilight-rs/twilight/pull/1670
[#1671]: https://github.com/twilight-rs/twilight/pull/1671
[#1682]: https://github.com/twilight-rs/twilight/pull/1682

## [0.10.1] - 2022-03-20

### Additions

Add `StageInstance::guild_scheduled_event_id` ([#1567] - [@itohatweb]).

Document `ApplicationFlags` ([#1578] - [@7596ff]).

Add `Channel::newly_created` ([#1588] - [@7596ff]).

Add `guild_locale`, `locale`, and `message` to `ModalSubmitInteraction` ([#1613]
- [@itohatweb]).

### Changes

Rename `Permissions::START_EMBEDDED_ACTIVITIES` to `USE_EMBEDDED_ACTIVITIES`
([#1568] - [@itohatweb]).

Remove `Invite::stage_instance` ([#1569] - [@itohatweb]).

Remove `Ord` and `PartialOrd` implementations on the following ([#1572] -
[@vilgotf]):
- `ActivityType`
- `ApplicationCommandAutocompleteDataOptionType`
- `AuditLogEventType`
- `ChannelType`
- `CommandOptionType`
- `CommandType`
- `ComponentType`
- `InteractionResponseType`
- `InteractionType`
- `MessageActivityType`
- `MessageType`
- `PremiumType`
- `Status`
- `StickerFormatType`
- `StickerType`
- `TargetType`
- `WebhookType`

### Fixes

Correct time unit on `AutoArchiveDuration::number` ([#1571] - [@vilgotf]).

[#1567]: https://github.com/twilight-rs/twilight/pull/1567
[#1568]: https://github.com/twilight-rs/twilight/pull/1568
[#1569]: https://github.com/twilight-rs/twilight/pull/1569
[#1571]: https://github.com/twilight-rs/twilight/pull/1571
[#1572]: https://github.com/twilight-rs/twilight/pull/1572
[#1578]: https://github.com/twilight-rs/twilight/pull/1578
[#1588]: https://github.com/twilight-rs/twilight/pull/1588
[#1613]: https://github.com/twilight-rs/twilight/pull/1613

## [0.10.0] - 2022-03-10

### Channels

The `Channel` type has been unified into a struct ([#1449] - [@zeylahellyer],
[@itohatweb]). All possible fields of every channel variant and thread variant
are now present on this type. This change was prompted by Discord's own storage
of channels, and that variants do not necessarily have guaranteed fields. See
the PR description for more details.

### New `http` module

Add a new module, `http` ([#1508], [#1521] - [@7596ff]). This module contains
types that are only sent to Discord.

`AttachmentFile` has been moved from `twilight-http` and renamed to
`model::http::attachment::Attachment`.

`InteractionResponse` has been moved to
`model::http::interaction::InteractionResponse`. `CallbackData` has been
renamed to `InteractionResponseData`.

`PermissionOverwrite` now has a separate type in `model::http`; it differs from
a received `PermissionOverwrite` in that its `allow` and `deny` fields are
optional.

### Additions

Add support for modals ([#1300] - [@itohatweb], [@7596ff]):
- Sending
  - add a new component, `TextInput`
  - move `Component` de/serialization to the enum itself, and remove all
    de/serialization from its variants
- Receiving
  - add `Interaction::Modal`, `InteractionType::ModalSubmit`
  - add `ModalSubmitInteraction`, `ModalInteractionData`,
    `ModalInteractionDataActionRow`, `ModalInteractionDataComponent`

Add `GuildStickersUpdate` to the `Event` enum ([#1520] - [@HTG-YT]).

### Changes

`Event` variants have been boxed or unboxed based on a new threshold, making the
size of the enum more consistent ([#1436] - [@vilgotf]).

Rename `Intents::GUILD_EMOJIS` to `GUILD_EMOJIS_AND_STICKERS` ([#1520] -
[@HTG-YT]).

`PermissionOverwrite` has been refactored to more closely represent Discord's
model ([#1521] - [@7596ff]). Its ID is stored with a generic marker, and can be
casted to a member or role ID as needed.

Update to Discord API version 10 ([#1540] - [@zeylahellyer]). This involves two
changes:
- remove `CurrentApplicationInfo`'s `summary` field
- add `Intents::MESSAGE_CONTENT`

[#1300]: https://github.com/twilight-rs/twilight/pull/1300
[#1436]: https://github.com/twilight-rs/twilight/pull/1436
[#1449]: https://github.com/twilight-rs/twilight/pull/1449
[#1508]: https://github.com/twilight-rs/twilight/pull/1508
[#1520]: https://github.com/twilight-rs/twilight/pull/1520
[#1521]: https://github.com/twilight-rs/twilight/pull/1521
[#1540]: https://github.com/twilight-rs/twilight/pull/1540

## [0.9.2] - 2022-02-12

### Additions

Support the `Attachment` command option type ([#1537] - [@Erk-]). This includes
a new variant of `CommandOption` and a new field in
`CommandInteractionDataResolved`.

### Fixes

Autocomplete values no longer use the `ApplicationCommand` structure, they
rather use a separate struct that parses all `options` as `String`s ([#1542] -
[@7596ff]).

Add missing variants of `AuditLogEventType` pertaining to Stage Instances
([#1547] - [@7596ff]).

[#1537]: https://github.com/twilight-rs/twilight/pull/1537
[#1542]: https://github.com/twilight-rs/twilight/pull/1542
[#1547]: https://github.com/twilight-rs/twilight/pull/1547

## [0.9.1] - 2022-02-12

### Additions

Add new `Id<T>` implementations ([#1493] - [@dnaka91]):
- `From<Id<T>> for NonZeroU64`
- `From<Id<T>> for u64`
- `Id::into_nonzero`

Add `CommandData::{kind, target_id}` ([#1522] - [@Liamolucko]).

Add `ScheduledEvent::image` ([#1525] - [@7596ff]).

Add `MessageFlags::{LOADING, FAILED_TO_MENTION_SOME_ROLES_IN_THREAD}` ([#1526] -
[@7596ff]).

Add `MessageInteraction::member` ([#1532] - [@7596ff]).

### Changes

Update many links to Discord documentation with consistent capitalization and
page titles ([#1429] - [@itohatweb], [@7596ff]).

Implement `Display` directly on `Id` ([#1494] - [@vilgotf]).

### Fixes

Update links to builders in `twilight-util` ([#1516] - [@laralove143]).

[#1429]: https://github.com/twilight-rs/twilight/pull/1429
[#1493]: https://github.com/twilight-rs/twilight/pull/1493
[#1494]: https://github.com/twilight-rs/twilight/pull/1494
[#1516]: https://github.com/twilight-rs/twilight/pull/1516
[#1522]: https://github.com/twilight-rs/twilight/pull/1522
[#1525]: https://github.com/twilight-rs/twilight/pull/1525
[#1526]: https://github.com/twilight-rs/twilight/pull/1526
[#1532]: https://github.com/twilight-rs/twilight/pull/1532

## [0.9.0] - 2022-01-22

### `Id<T>`

IDs are now a unified type (`Id`) with marker generics (`ApplicationMarker`,
...) ([#1260] - [@zeylahellyer]). The new type implements all of what each type
used to implement, as well as `FromStr`, `TryFrom<u64>`, and `TryFrom<i64>`, and
others. `Id::cast` aids in converting between IDs without copying. See the PR
and the documentation for more details.

### Additions

Support scheduled events ([#1347] - [@7596ff]). Adds the following types:
`EntityMetadata`, `EntityType`, `GuildScheduledEventUser`,
`GuildScheduledEvent`, `PrivacyLevel`, and `Status`.

### Changes

All types and method signatures have been updated to use the new `Id<T>` syntax
([#1260] - [@zeylahellyer]).

The MSRV has been updated to 1.57 ([#1402] - [@zeylahellyer]).

Image hashes are now parsed and stored in a more efficient struct, rather than
deserializing as a `String` ([#1405] - [@zeylahellyer]).

The Rust edition has been updated to 2021 ([#1412] - [@vilgotf]).

`StageInstance::discoverable_disabled` and `PrivacyLevel::Public` have been
removed, as public stage instances are no longer supported ([#1479] -
[@itohatweb]).

`GuildWidget::channel_id` is now optional ([#1480] - [@itohatweb]).

[#1260]: https://github.com/twilight-rs/twilight/pull/1260
[#1402]: https://github.com/twilight-rs/twilight/pull/1402
[#1405]: https://github.com/twilight-rs/twilight/pull/1405
[#1412]: https://github.com/twilight-rs/twilight/pull/1412
[#1479]: https://github.com/twilight-rs/twilight/pull/1479
[#1480]: https://github.com/twilight-rs/twilight/pull/1480

## [0.8.5] - 2022-01-21

### Additions

In interactions, support `guild_locale` and `locale` ([#1437] - [@itohatweb]).

Support `Invitable` in the audit log ([#1442] - [@itohatweb]).

Add `GuildPreview::stickers` ([#1467] - [@itohatweb]).

Add `ThreadMetadata::created_timestamp` ([#1478] - [@itohatweb]).

### Changes

Depend on at least version `0.1.16` of `tracing` ([#1425] - [@vilgotf]).

[#1425]: https://github.com/twilight-rs/twilight/pull/1425
[#1437]: https://github.com/twilight-rs/twilight/pull/1437
[#1442]: https://github.com/twilight-rs/twilight/pull/1442
[#1467]: https://github.com/twilight-rs/twilight/pull/1467
[#1478]: https://github.com/twilight-rs/twilight/pull/1478

## [0.8.4] - 2022-01-08

### Additions

Add `{Guild, PartialGuild}::premium_progress_bar_enabled` ([#1399] - [@Erk-]).

Support guild timeouts in `MemberUpdate` ([#1414] - [@AEnterprise]).

Add `VoiceState::self_video` ([#1422] - [@AEnterprise]).

Support guild timeouts in the audit log ([#1423] - [@itohatweb]).

### Changes

`CallbackData::embeds` is now an `Option<Vec>` instead of a `Vec` ([#1401] -
[@itohatweb]).

### Fixes

Properly deserialize `AuditLogChange::{RoleAdd, RoleRemove}` as `$add` and
`$remove` ([#1419] - [@itohatweb]).

Change `ThreadListSync::channel_ids` to a list of channel IDs instead of guild
IDs ([#1420] - [@AEnterprise]).

Properly deserialize `ThreadDelete` ([#1426] - [@AEnterprise]).

[#1399]: https://github.com/twilight-rs/twilight/pull/1399
[#1401]: https://github.com/twilight-rs/twilight/pull/1401
[#1414]: https://github.com/twilight-rs/twilight/pull/1414
[#1419]: https://github.com/twilight-rs/twilight/pull/1419
[#1420]: https://github.com/twilight-rs/twilight/pull/1420
[#1422]: https://github.com/twilight-rs/twilight/pull/1422
[#1423]: https://github.com/twilight-rs/twilight/pull/1423
[#1426]: https://github.com/twilight-rs/twilight/pull/1426

## [0.8.3] - 2021-12-27

### Additions

Support guild member timeouts via
`Member::communication_disabled_until` and `Permissions::MODERATE_MEMBERS`
([#1342] - [@HTG-YT]).

[#1342]: https://github.com/twilight-rs/twilight/pull/1342

## [0.8.2] - 2021-12-24

### Changes

All `AuditLogChange::{new, old}` variants are now `Option`s ([#1324] -
[@7596ff]). This is to prevent small changes made by Discord from causing
deserialization errors. Additionally, adds some missing variants from the latest
docs.

`StickerPack::banner_asset_id` is now an `Option` ([#1337] - [@vilgotf]).

Add `avatar`, `permissions`, and `pending` fields to `InteractionMember`
([#1339] - [@itohatweb]).

[#1324]: https://github.com/twilight-rs/twilight/pull/1324
[#1337]: https://github.com/twilight-rs/twilight/pull/1337
[#1339]: https://github.com/twilight-rs/twilight/pull/1339

## [0.8.1] - 2021-12-15

### Changes

`Invite::channel` is now optional ([#1325] - [@zeylahellyer]).

[#1325]: https://github.com/twilight-rs/twilight/pull/1325

## [0.8.0] - 2021-12-03

### Changes

`tracing` is now an optional feature, and enabled by default ([#1203] -
[@Gelbpunkt]).

`MessageType::ApplicationCommand` has been renamed to `ChatInputCommand`
([#1211] - [@7596ff]).

`CommandInteractionDataResolved` now has `HashMap` fields instead of
`Vec`s ([#1225] - [@vilgotf]).

Deprecated `UserFlags` have been removed ([#1274] - [@7596ff]).

`EmbedAuthor::name`, `EmbedImage::url`, and `EmbedThumbnail::url` are
now required fields ([#1290] - [@itohatweb]).

[#1203]: https://github.com/twilight-rs/twilight/pull/1203
[#1211]: https://github.com/twilight-rs/twilight/pull/1211
[#1225]: https://github.com/twilight-rs/twilight/pull/1225
[#1274]: https://github.com/twilight-rs/twilight/pull/1274
[#1290]: https://github.com/twilight-rs/twilight/pull/1290

## [0.7.3] - 2021-12-03

### Fixes

Mark some `old` fields as `Option`s to fix a case where they weren't present
([#1284] - [@7596ff]).

[#1284]: https://github.com/twilight-rs/twilight/pull/1284

## [0.7.2] - 2021-11-20

### Additions

Add the `UserOrId::id` function ([#1219] - [@vilgotf]).

Support `ApplicationCommand` autocomplete ([#1228] - [@vilgotf]).

New struct(s):
- `application::callback::Autocomplete`

New method(s):
- `application::command::CommandOption::is_autocomplete`

New fields/variants:
- `application::callback::ResponseType::ApplicationCommandAutocompleteResult`
- `application::interaction::application_command::CommandDataOption::focused`
- `application::interaction::InteractionType::ApplicationCommandAutocomplete`
- `application::interaction::Interaction::ApplicationCommandAutocomplete`

Add `Permissions::START_EMBEDDED_ACTIVITIES` ([#1229] - [@vilgotf]).

Add `Command::version` field, which is a `CommandVersionId` ([#1230] -
[@vilgotf]).

Add a new `CommandOptionData` variant with `min_value` and `max_value` fields
([#1235] - [@baptiste0928]).

Inject the guild ID while deserializing `ThreadMembersUpdate` ([#1264] -
[@Erk-]).

Add `ActivityFlags::{PARTY_PRIVACY_FRIENDS, PARTY_PRIVACY_VOICE_CHANNEL,
EMBEDDED}` ([#1266] - [@7596ff]).

Add `ApplicationFlags::{GATEWAY_MESSAGE_CONTENT,
GATEWAY_MESSAGE_CONTENT_LIMITED}` ([#1267] - [@7596ff]).

Bring the `UserFlags` struct up to date ([#1268] - [@7596ff]).

Add `SystemChannelFlags::SUPPRESS_JOIN_NOTIFICATION_REPLIES` ([#1269] -
[@7596ff]).

### Changes

`Member::joined_at`, `PartialMember::joined_at`, and
`InteractionMember::joined_at` required ([#1220] - [@vilgotf]).

Depend on at least `serde 1.0.103` and `serde_repr 0.1.5` ([#1277] -
[@vilgotf]).

### Fixes

Properly serialize the `CommandData` struct ([#1234] - [@vilgotf]).

Fix deserialization of the `CommandDataOption` struct ([#1240] - [@Erk-]). This
properly accounts for the `type` field that Discord provides.

Fix the `Invite` struct by moving some fields from the erroneous
`InviteMetadata` struct ([#1247] - [@7596ff]).

Fix an issue in `CommandOption` deserialization where `channel_types` was not
properly deserialized ([#1272] - [@vilgotf]).

[#1217]: https://github.com/twilight-rs/twilight/pull/1217
[#1219]: https://github.com/twilight-rs/twilight/pull/1219
[#1220]: https://github.com/twilight-rs/twilight/pull/1220
[#1228]: https://github.com/twilight-rs/twilight/pull/1228
[#1229]: https://github.com/twilight-rs/twilight/pull/1229
[#1230]: https://github.com/twilight-rs/twilight/pull/1230
[#1235]: https://github.com/twilight-rs/twilight/pull/1235
[#1240]: https://github.com/twilight-rs/twilight/pull/1240
[#1247]: https://github.com/twilight-rs/twilight/pull/1247
[#1264]: https://github.com/twilight-rs/twilight/pull/1264
[#1266]: https://github.com/twilight-rs/twilight/pull/1266
[#1267]: https://github.com/twilight-rs/twilight/pull/1267
[#1268]: https://github.com/twilight-rs/twilight/pull/1268
[#1269]: https://github.com/twilight-rs/twilight/pull/1269
[#1272]: https://github.com/twilight-rs/twilight/pull/1272
[#1277]: https://github.com/twilight-rs/twilight/pull/1277

## [0.7.1] - 2021-10-29

### Additions

Add `AuditLogChangeKey::UnicodeEmoji`, `Role::icon`, and
`Role::unicode_emoji` ([#1212] - [@7596ff]).

Add `Attachment::ephemeral` ([#1213] - [@7596ff]).

### Changes

Remove `Member::hoisted_role` ([#1221] - [@vilgotf]).

Fixes some spelling errors in documentation ([#1223] - [@7596ff]).

### Fixes

Fix subcommands without options throwing an error on deserialization
([#1216] - [@vilgotf]).

[#1212]: https://github.com/twilight-rs/twilight/pull/1212
[#1213]: https://github.com/twilight-rs/twilight/pull/1213
[#1216]: https://github.com/twilight-rs/twilight/pull/1216
[#1221]: https://github.com/twilight-rs/twilight/pull/1221
[#1223]: https://github.com/twilight-rs/twilight/pull/1223

## [0.7.0] - 2021-10-21

### Enhancements

All `Id` models are now based on `NonZeroU64` instead of `u64` ([#1039]
- [@vilgotf]). This type takes up less space in memory than a regular
`u64` when used in an `Option`. Instead of simple initialization of an
`Id`, the models now have methods that map to their `NonZeroU64`
equivalents: `get`, `new_unchecked`, and `new`. Additionally, the types
no longer implement `Default` since there is no default value for a
`NonZeroU64`.

`User::discriminator` is now stored as a `u16` instead of a `String`
([#1068] - [@zeylahellyer]). The display implementation pads the value
to four digits.

`CommandDataOption` is no longer an enum ([#1077] - [@LeSeulArtichaut]).
It is a struct with a `name` field of type `String`, and a `value` field
of type `CommandOptionValue`. `CommandOptionValue` is an enum of each
type of option the user might receive from an interaction. Instead of
coalescing all types as strings, numbers, booleans or subcommands, the
new type explicitly tells the user what type of option they have
received.

Timestamps are now parsed and formatted with a custom implementation
([#1164] - [@zeylahellyer]). `Timestamp` is used in place of `String`s
on fields such as `joined_at`, `premium_since`, `timestamp`, and so on.
Included are `serde::Deserialize` and `serde::Serialize` implementations
on `Timestamp` itself and a `serde::Serialize` implementation on the
Display formatter. `Timestamp`s contain a `NonZeroU64` for greater
efficiency when wrapped in an `Option`. See the PR and the `Timestamp`
documentation for more information.

### Changes

The `gateway::payload` module has been reorganized into two sections:
`incoming` and `outgoing` events ([#1135] - [@zeylahellyer]).

`OptionsCommandOptionData::required` has been removed, since it is
always false ([#1108] - [@vilgotf]).

The MSRV has been updated to 1.53 ([#1161] - [@7596ff]).

`VoiceRegion::vip` has been removed ([#1190] - [@HTG-YT]).

`Permissions::MANAGE_EMOJIS` has been renamed to
`MANAGE_EMOJIS_AND_STICKERS`, with no change in value ([#1197] -
[@7596ff]).

[#1039]: https://github.com/twilight-rs/twilight/pull/1039
[#1068]: https://github.com/twilight-rs/twilight/pull/1068
[#1077]: https://github.com/twilight-rs/twilight/pull/1077
[#1108]: https://github.com/twilight-rs/twilight/pull/1108
[#1135]: https://github.com/twilight-rs/twilight/pull/1135
[#1161]: https://github.com/twilight-rs/twilight/pull/1161
[#1164]: https://github.com/twilight-rs/twilight/pull/1164
[#1190]: https://github.com/twilight-rs/twilight/pull/1190
[#1197]: https://github.com/twilight-rs/twilight/pull/1197

## [0.6.5] - 2021-10-07

### Additions

Adds the `CommandOption::Number` variant, which is a single element
tuple containing an inner `ChoiceCommandOptionData`. Adds the variant
`CommandOptionChoice::Number`. Adds the type `Number`, which is a `f64`
that implements `Eq`, `Hash`, and `PartialEq` comparing their
`from_bits` values ([#1053] - [@tbnritzdoge]).

Adds the following models: `GuildStickersUpdate`,
`StickerBannerAssetId`, `StickerPackSkuId`, `StickerPack`, and
`StickerType` ([#1157] - [@7596ff]).

Adds `AuditLogChange::{Asset, Available, FormatType, GuildId, Tags}`
([#1157] - [@7596ff]).

Adds `Guild::stickers` ([#1157] - [@7596ff]).

Adds `Interaction::id`, which retrieves the inner ID of an interaction
([#1188] - [@PyroTechniac]).

### Changes

Deprecates `Permissions::MANAGE_EMOJIS`, as in the next breaking
release, it will be renamed to `MANAGE_EMOJIS_AND_STICKERS` ([#1157] -
[@7596ff]).

Upgrades `CommandOption::Channel` from a `BaseCommandOptionData` to a
`ChannelCommandOptionData`. This includes the field `channel_types`.
which is a list of `ChannelType`s ([#1180] - [@baptiste0928])

Deprecates `VoiceRegion::vip`, as it is no longer sent by Discord
([#1182] - (@HTG-YT)).

[#1053]: https://github.com/twilight-rs/twilight/pull/1053
[#1157]: https://github.com/twilight-rs/twilight/pull/1157
[#1180]: https://github.com/twilight-rs/twilight/pull/1180
[#1182]: https://github.com/twilight-rs/twilight/pull/1182
[#1188]: https://github.com/twilight-rs/twilight/pull/1188

## [0.6.4] - 2021-09-17

### Thread Support

3 new channel types have been added: `GuildNewsThread`,
`GuildPublicThread`, and `GuildPrivateThread`.

`InteractionChannel` now contains the `parent_id` and `thread_metadata`
fields.

Adds `MessageFlags::HAS_THREAD`, `MessageType::ThreadCreated`, and
`MessageType::ThreadStarterMessage`.

Adds thread-related models: `AutoArchiveDuration`, `ThreadsListing`,
`ThreadMember`, `ThreadMetadata`, `NewsThread`, `PrivateThread`, and
`PublicThread`.

Adds thread-related gateway payloads: `ThreadCreate`, `ThreadDelete`,
`ThreadListSync`, `ThreadMemberUpdate`, `ThreadMembersUpdate`, and
`ThreadUpdate`.

Adds thread-related audit log items:
 - change keys: `Archived`, `AutoArchiveDuration`,
   `DefaultAutoArchiveDuration`, and `Locked`.
 - event types: `ThreadCreate`, `ThreadDelete`, and `ThreadUpdate`.
 - root: `AuditLog::threads`.

Adds thread-related permissions: `MANAGE_THREADS`,
`CREATE_PUBLIC_THREADS`, `CREATE_PRIVATE_THREADS`, and
`SEND_MESSAGES_IN_THREADS`.

## [0.6.3] - 2021-09-17

### Additions

Add `Command::kind`, which is a `CommandType`, in order to support
Message and User application commands ([#1107] - [@7596ff]).

Add `CommandInteractionDataResolved::messages`, which is a list of
messages relevant to the interaction ([#1107] - [@7596ff]).

Add `MessageType::ContextMenuCommand`, which is relevant to Message and
User commands ([#1107] - [@7596ff]).

Add the `{Current, User}::{accent_color, banner}` fields ([#1127] -
[@zeylahellyer]).

### Fixes

`Command` deserialization no longer errors if the `options` field was
missing ([#1112] - [@Erk-]).

[#1107]: https://github.com/twilight-rs/twilight/pull/1107

## [0.6.2] - 2021-08-30

### Additions

Support message components, including action rows, buttons, and select menus
([#1020], [#1043], [#1044], [#1090], aggregate [#1121] - [@AEnterprise],
[@AsianIntel], [@zeylahellyer], [@7596ff]).

### Enhancements

Fix a remaining intradoc link ([#1128] - [@zeylahellyer]).

[#1128]: https://github.com/twilight-rs/twilight/pull/1128
[#1121]: https://github.com/twilight-rs/twilight/pull/1121
[#1090]: https://github.com/twilight-rs/twilight/pull/1090
[#1044]: https://github.com/twilight-rs/twilight/pull/1044
[#1043]: https://github.com/twilight-rs/twilight/pull/1043
[#1020]: https://github.com/twilight-rs/twilight/pull/1020

## [0.6.1] - 2021-08-18

### Fixes

Properly handle `ChoiceCommandOptionData` with a missing choices field
([#1087] - [@MaxOhn]).

[#1087]: https://github.com/twilight-rs/twilight/pull/1087

## [0.6.0] - 2021-07-31

### Enhancements

Fully support audit logs by creating types for Audit Log Changes and
updating Audit Log Change Keys with new variants. Changes were generic
`serde_value::Value`s, which provide no typed information. There are now
variants with typed `new` and `old` values - checked against the API -
which may or may not both always be present, or never.

The `twilight_model::guild::audit_log` module is now entirely documented
and tested as well. This has been manually tested by creating as many
different audit log changes as could be created in the API and then
deserializing the past 100 entries.

([#1022] - [@zeylahellyer]).

### Changes

Rename the `GuildCreate` audit log event to `GuildUpdate` ([#966] -
[@zeylahellyer]).

A few spelling errors have been fixed by adding the `codespell` Action
([#1041] - [@Gelbpunkt].

### Fixes

`PartialApplication` now uses `ApplicationFlags` instead of `UserFlags` ([#1072] - [@A5rocks]).

[#966]: https://github.com/twilight-rs/twilight/pull/966
[#1022]: https://github.com/twilight-rs/twilight/pull/1022
[#1041]: https://github.com/twilight-rs/twilight/pull/1041
[#1072]: https://github.com/twilight-rs/twilight/pull/1072

## [0.5.4] - 2021-07-23

### Changes

`#![deny(unsafe_code)]` has been added, ensuring no unsafe code exists in the
crate ([#1042] - [@zeylahellyer]).

[#1042]: https://github.com/twilight-rs/twilight/pull/1042

## [0.5.3] - 2021-07-14

### Additions

Add `available`, `guild_id`, `sort_value`, and `user` fields to `Sticker`. Also
add the `MessageSticker` struct ([#1029] - [@7596ff]).

### Changes

Replace the `stickers` fields with `sticker_items`, which is a list of
`MessageSticker`s ([#1029] - [@7596ff]).

### Fixes

Properly deserialize the `rtc_region` field in voice and stage channels ([#1030]
- [@7596ff]).

[#1029]: https://github.com/twilight-rs/twilight/pull/1029
[#1030]: https://github.com/twilight-rs/twilight/pull/1030

## [0.5.2] - 2021-07-03

### Additions

Support invite stage instances ([#993] - [@7596ff]).

[#993]: https://github.com/twilight-rs/twilight/pull/993

## [0.5.1] - 2021-07-02

### Upgrade Path

`gateway::payload::reaction_remove_emoji::PartialEmoji` has been
removed.

`gateway::payload::reaction_remove_emoji::ReactionRemoveEmoji::emoji` is no
longer the aforementioned `PartialEmoji` and is now a `channel::ReactionType`.

### Additions

Support the new `channel::webhook::Webhook` fields `source_channel` and
`source_guild` ([#961] - [@7596ff]).

Add the new `channel::webhook::Webhook::url` field ([#957] - [@7596ff]).

### Fixes

`gateway::payload::reaction_remove_emoji::ReactionRemoveEmoji::emoji` previously
did not account for custom reactions without names, but due to now being of the
`channel::ReactionType` type it does ([#958] - [@7596ff]).

### Enhancements

Improve the `Display` implementation performance of various `Display`
implementations by calling `Formatter` methods directly instead of calling the
`format_args!` and `write!` macros ([#944] - [@zeylahellyer]).

### Changes

`channel::Webhook` and `channel::WebhookType` have been moved to a new
`channel::webhook` module, but re-exports have been left in their place
([#961] - [@7596ff]).

`gateway::payload::reaction_remove_emoji::ReactionRemoveEmoji::emoji` is now a
`channel::ReactionType`, `gateway::payload::reaction_remove_emoji::PartialEmoji`
has been removed ([#958] - [@7596ff]).

[#961]: https://github.com/twilight-rs/twilight/pull/961
[#958]: https://github.com/twilight-rs/twilight/pull/958
[#957]: https://github.com/twilight-rs/twilight/pull/957
[#944]: https://github.com/twilight-rs/twilight/pull/944

## [0.5.0] - 2021-06-13

### Upgrade Path

Remove references to `Guild::nsfw`, `Guild::region`, `PartialGuild::nsfw`,
`PartialGuild::region`, and `TemplateGuild::region`.

Replace the following usages:
```diff
-twilight_model::channel::invite::TargetUserType
+twilight_model::channel::invite::TargetType

-twilight_model::gateway::payload::update_status::UpdateStatus
+twilight_model::gateway::payload::update_presence::UpdatePresence

-twilight_model::gateway::payload::update_status::UpdateStatusInfo
+twilight_model::gateway::payload::update_presence::UpdatePresencePayload
```

### Additions

Support for Slash Commands has been added. New models are present in the
`application` module ([#932]).

### Enhancements

The following models have been updated:

- `twilight_model::channel::message::MessageFlags`: added `EPHEMERAL`
- `twilight_model::channel::Message`: added `application_id`, `interaction`
- `twilight_model::channel::WebhookType`: added `Application`
- `twilight_model::gateway::Event`: added `InteractionCreate`
- `twilight_model::gateway::payload::Ready`: added `application`
- `twilight_model::guild::PartialMember`: added `permissions`

### Changes

The `TargetType` re-export (`TargetUserType`) has been removed ([#847] -
[@7596ff]).

`Guild::nsfw` and `PartialGuild::nsfw` have been removed ([#890] - [@7596ff]).

`UpdateStatus` and `UpdateStatusInfo` have been renamed to `UpdatePresence` and
`UpdatePresencePayload` respectively ([#902] - [@7596ff]).

At least one `Activity` is required when building an `UpdatePresence` payload.
`UpdatePresenceError` and `UpdatePresenceErrorType` have been created to
validate this ([#891] - [@7596ff]).

References to `Guild::region` have been removed. This includes
`PartialGuild::region` and `TemplateGuild::region`.

[#847]: https://github.com/twilight-rs/twilight/pull/847
[#890]: https://github.com/twilight-rs/twilight/pull/890
[#891]: https://github.com/twilight-rs/twilight/pull/891
[#902]: https://github.com/twilight-rs/twilight/pull/902
[#932]: https://github.com/twilight-rs/twilight/pull/932

## [0.4.3] - 2021-06-12

### Additions

Support `StageInstanceCreate`, `StageInstanceDelete`, `StageInstanceUpdate`
events ([#845] - [@7596ff]).

Add the `NsfwLevel` change key to audit log ([#848] - [@tbnritzdoge]).

Support `channel::stage_instance::StageInstance::{discoverable_disabled,
privacy_level}` and `channel::stage_instance::PrivacyLevel` ([#867] -
[@7596ff]).

Support `Team::name` ([#881] - [@7596ff]).

Support `CurrentApplicationInfo::{flags, privacy_policy_url,
terms_of_service_url}` ([#882], [#904]
- [@7596ff], [@Gelbpunkt])

Support `StageInstance*` events and `PrivacyLevel` change key in the audit log
([#907] - [@7596ff]).

Support `Webhook::application_id` ([#908] - [@7596ff]).

Support `IntegrationCreate`, `IntegrationDelete`, and `IntegrationUpdate`
events, and add `GuildIntegration::guild_id` as an `Option` ([#914] -
[@7596ff]).

### Changes

Support `Guild::stage_instances`, which are present in the `GuildCreate` event
([#845] - [@7596ff]).

Deprecate `{Guild, PartialGuild}::nsfw` in favor of `nsfw_level`, ([#848] -
[@tbnritzdoge]).

Deprecate `{Guild, PartialGuild, TemplateGuild}::region`, as this field is no
longer provided by Discord. There is no direct alternative ([#887] -
[@BlackHoleFox]).

[#845]: https://github.com/twilight-rs/twilight/pull/845
[#848]: https://github.com/twilight-rs/twilight/pull/848
[#867]: https://github.com/twilight-rs/twilight/pull/867
[#881]: https://github.com/twilight-rs/twilight/pull/881
[#882]: https://github.com/twilight-rs/twilight/pull/882
[#887]: https://github.com/twilight-rs/twilight/pull/887
[#904]: https://github.com/twilight-rs/twilight/pull/904
[#907]: https://github.com/twilight-rs/twilight/pull/907
[#908]: https://github.com/twilight-rs/twilight/pull/908
[#914]: https://github.com/twilight-rs/twilight/pull/914

## [0.4.2] - 2021-05-30

### Upgrade Path

`invite::TargetUserType` is now deprecated; `invite::TargetType` should be used
instead. `invite::Invite::target_user_type` has been renamed to `target_type`.

### Additions

Add the `DISCORD_CERTIFIED_MODERATOR` user flag ([#820] - [@7596ff]).

Add `channel::StageInstance` and `id::StageId` in relation to stage channel
support ([#812] - [@7596ff]).

Add the `invite::Invite::expires_at` field and
`invite::TargetType::EmbeddedApplication` variant ([#809] - [@7596ff]).

Add `gateway::presence::MinimalActivity`, intended for bots to use when setting
presences ([#851] - [@7596ff]).

### Enhancements

The following functions are now `const`:

- `channel::ChannelType::name`;
- `channel::message::allowed_mentions::AllowedMentionsBuilder::new`;
- `channel::message::allowed_mentions::AllowedMentionsBuilder::replied_user`;
- `channel::message::allowed_mentions::AllowedMentions::new`
- `channel::message::sticker::StickerType::value`
- `channel::Channel::id`
- `channel::GuildChannel::guild_id`
- `channel::GuildChannel::id`
- `channel::VideoQualityMode::name`
- `gateway::event::gateway::payload::Heartbeat::new`
- `gateway::event::gateway::payload::identify::Identify::new`
- `gateway::event::gateway::payload::request_guild_members::RequestGuildMembersBuilder::new`
- `gateway::event::gateway::payload::request_guild_members::RequestGuildMembers::builder`
- `gateway::event::gateway::payload::request_guild_members::UserIdsError::kind`
- `gateway::event::gateway::payload::update_status::UpdateStatusInfo::new`
- `gateway::event::gateway::payload::UpdateVoiceState::new`
- `gateway::event::gateway::presence::PresenceDeserializer::new`
- `gateway::event::gateway::presence::PresenceListDeserializer::new`
- `gateway::event::gateway::EventType::name`
- `gateway::event::gateway::Event::kind`
- `gateway::event::gateway::GatewayEventDeserializerOwned::op`
- `gateway::event::gateway::GatewayEventDeserializerOwned::sequence`
- `gateway::event::gateway::GatewayEventDeserializer::new`
- `gateway::event::gateway::GatewayEventDeserializer::event_type_ref`
- `gateway::event::gateway::GatewayEventDeserializer::op`
- `gateway::event::gateway::GatewayEventDeserializer::sequence`
- `gateway::event::gateway::GatewayEventDeserializer::into_parts`
- `gateway::event::DispatchEvent::kind`
- `gateway::event::DispatchEventWithTypeDeserializer::new`
- `guild::member::MemberDeserializer::new`
- `guild::member::MemberListDeserializer::new`
- `guild::member::OptionalMemberDeserializer::new`
- `voice::CloseCodeConversionError::code`

([#824] - [@vivian]).

### Changes

`invite::Invite::target_user_type` has been renamed to `target_type`
([#809] - [@7596ff]).

[#851]: https://github.com/twilight-rs/twilight/pull/851
[#824]: https://github.com/twilight-rs/twilight/pull/824
[#820]: https://github.com/twilight-rs/twilight/pull/820
[#812]: https://github.com/twilight-rs/twilight/pull/812
[#809]: https://github.com/twilight-rs/twilight/pull/809

## [0.4.1] - 2021-05-20

### Additions

Support activity buttons ([#772] - [@vivian]).

[#772]: https://github.com/twilight-rs/twilight/pull/772

## [0.4.0] - 2021-05-12

### Upgrade Path

The MSRV is now Rust 1.49.

Don't reference `GuildStatus`. `Ready::guilds` is now a `Vec<UnavailableGuild>`.

Don't reference `Guild::lazy`.

Errors are no longer enums and don't expose their concrete underlying error
source. You can access the underlying error via the implemented
`std::error::Error::source` method or the `into_parts` or `into_source` methods
on each error struct, which will return a boxed `std::error::Error`. To access
the reason for the error use the `kind` or `into_parts` method on error structs;
the returned error type is an enum with variants for each potential reason the
error occurred.

### Additions

Support `MessageReference::fail_if_not_exists`, which will fail sending a
message if the referenced message does not exist ([#708] - [@7596ff]).

Implement `Ord` for roles based on position and ID ([#762] - [@james7132]).

Add a reworked Allowed Mentions model and builder, moved from the
`twilight-http` crate ([#760] - [@7596ff]).

### Changes

Remove the `guild::GuildStatus` enum because guilds are never online in `Ready`
payloads ([#688] - [@vivian]).

`MessageUpdate::mentions` is now a `Vec<Mention>` instead of a `Vec<User>`
([#699] - [@chamburr]).

Remove the `Guild::lazy` field ([#724] - [@7596ff]).

[#762]: https://github.com/twilight-rs/twilight/pull/762
[#724]: https://github.com/twilight-rs/twilight/pull/724
[#708]: https://github.com/twilight-rs/twilight/pull/708
[#699]: https://github.com/twilight-rs/twilight/pull/699
[#688]: https://github.com/twilight-rs/twilight/pull/688

## [0.3.7] - 2021-04-27

### Additions

Support the `MemberUpdate::{deaf, mute}` fields ([#774] - [@7596ff]).

Support guild stage channels, add `REQUEST_TO_SPEAK` permission
([#793] - [@james7132]).

Support the `USE_SLASH_COMMANDS` permission ([#794] - [@james7132]).

[#794]: https://github.com/twilight-rs/twilight/pull/794
[#793]: https://github.com/twilight-rs/twilight/pull/793
[#774]: https://github.com/twilight-rs/twilight/pull/774

## [0.3.6] - 2021-04-22

### Upgrade Path

Handle the newly optional `AuditLogEntry::user_id` and
`Attachment::{height, width}` fields.

Don't use the `SYSTEM` user flag variant or the `Sticker::preview_asset` field.

### Additions

Support `VoiceChannel::video_quality_mode` to denote the streamed quality mode
([#778] - [@vivian]).

Support `VoiceChannel::rtc_region` ([#779] - [@vivian]).

Support `Guild::nsfw` ([#775] - [@7596ff]).

Support `Attachment::content_type` ([#773] - [@7596ff]).

Support guild templates via the `template` module ([#736] - [@7596ff]).

### Fixes

`AuditLogEntry::user_id` is now wrapped in an `Option` due to a Discord API
change ([#769] - [@vivian]).

`Attachment::height` and `Attachment::width` are now wrapped in an `Option` due
to a Discord API change ([#776] - [@7596ff]).

Remove the `UserFlag::SYSTEM` variant due to a Discord API change
([#777] - [@7596ff]).

Remove the `Sticker::preview_asset` field due to a Discord API change
([#781] - [@7596ff]).

[#781]: https://github.com/twilight-rs/twilight/pull/781
[#779]: https://github.com/twilight-rs/twilight/pull/779
[#778]: https://github.com/twilight-rs/twilight/pull/778
[#777]: https://github.com/twilight-rs/twilight/pull/777
[#776]: https://github.com/twilight-rs/twilight/pull/776
[#775]: https://github.com/twilight-rs/twilight/pull/775
[#773]: https://github.com/twilight-rs/twilight/pull/773
[#769]: https://github.com/twilight-rs/twilight/pull/769
[#736]: https://github.com/twilight-rs/twilight/pull/736

## [0.3.5] - 2021-04-12

### Additions

Support guild discovery grace period message types ([#750] - [@7596ff]).

Support guild invite reminder message type ([#753] - [@tbnritzdoge]).

[#753]: https://github.com/twilight-rs/twilight/pull/753
[#750]: https://github.com/twilight-rs/twilight/pull/750

## [0.3.4] - 2021-04-04

### Additions

Support stage voice channel types ([#748] - [@vivian]).

[#748]: https://github.com/twilight-rs/twilight/pull/748

## [0.3.3] - 2021-03-14

### Additions

Add more audit log keys ([#709] - [@7596ff]).

### Fixes

Add a `#[serde(default)]` on `MemberUpdate::pending` ([#713] - [@AsianIntel] & [@Gelbpunkt]).

Don't omit sending activities field if `None` ([#725] - [@kotx]).

[#709]: https://github.com/twilight-rs/twilight/pull/709
[#713]: https://github.com/twilight-rs/twilight/pull/713
[#725]: https://github.com/twilight-rs/twilight/pull/725

## [0.3.2] - 2021-01-19

### Additions

Support invite welcome screens ([#677] - [@7596ff]).

Support the member pending feature ([#654] - [@AsianIntel]).

[#677]: https://github.com/twilight-rs/twilight/pull/677
[#676]: https://github.com/twilight-rs/twilight/pull/676
[#654]: https://github.com/twilight-rs/twilight/pull/654

## [0.3.1] - 2021-01-11

### Additions

Add the `proxy_url` field to `EmbedVideo` ([#767] - [@7596ff]).

[#676]: https://github.com/twilight-rs/twilight/pull/676

## [0.3.0] - 2021-01-08

### Upgrade Path

`channel::Message::mentions` now contains `channel::message::Mention`s instead
of `User`s, which is like a `User` but with an additional partial `member` field
([#609] - [@vivian]).

The following fields are now Vecs instead of HashMaps:

- `channel::Message::mentions`
- `gateway::payload::GuildEmojisUpdate::emojis`
- `gateway::payload::MemberChunk::members`
- `gateway::payload::MemberChunk::presences`
- `gateway::payload::Ready::guilds`
- `guild::Guild::channels`
- `guild::Guild::emojis`
- `guild::Guild::members`
- `guild::Guild::presences`
- `guild::Guild::roles`
- `guild::Guild::voice_states`
- `guild::PartialGuild::emojis`
- `guild::PartialGuild::roles`
- `user::Connection::integrations`

([#659] - [@vivian]).

### Additions

`guild::PartialMember` now contains an optional `premium_since` field
([#609] - [@vivian]).

`guild::audit_log::AuditLogChangeKey` contains new variants:

- `EnableEmoticons`
- `ExpireBehavior`
- `ExpireGracePeriod`
- `RateLimitPerUser`
- `SystemChannelId`

([#663] - [@jazevedo620]).

### Changes

`channel::Message`'s `mentions` now contains a sequence of `Mention`s, which are
users with partial member information in them when available
([#609] - [@vivian]).

`guild::audit_log::AuditLogChangeKey` is now non-exhaustive
([#663] - [@jazevedo620]).

[#663]: https://github.com/twilight-rs/twilight/pull/663
[#659]: https://github.com/twilight-rs/twilight/pull/659
[#609]: https://github.com/twilight-rs/twilight/pull/609

## [0.2.8] - 2021-01-05

### Fixes

Skip serializing fields when the source field is undefined when None
([#641] - [@chamburr]).

Make the `AuditLog` fields public ([#662] - [@jazevedo620]).

[#662]: https://github.com/twilight-rs/twilight/pull/662
[#641]: https://github.com/twilight-rs/twilight/pull/641

## [0.2.7] - 2020-12-30

### Fixes

Add a `serde` `Visitor::visit_unit` implementation for `RoleTags` to fix
deserialization with `simd-json` ([#648] - [@vivian]).

[#648]: https://github.com/twilight-rs/twilight/pull/648

## [0.2.6] - 2020-12-19

### Additions

Support [Role Tags] ([#638] - [@vivian]).

[#638]: https://github.com/twilight-rs/twilight/pull/638
[Role Tags]: https://github.com/discord/discord-api-docs/commit/7113ceebd549cdf62f286ee57d4ea69af21031e5

## [0.2.5] - 2020-12-18

The MSRV is now set to Rust 1.48.

### Enhancements

The `request::user::get_current_user_guilds::CurrentUserGuild` type has been
moved to `twilight_model::user::CurrentUserGuild`. A re-export has been left
in its place ([#625] - [@AsianIntel]).

### Misc.

Replace documentation links with intra-doc links ([#524] - [@nickelc]).

## [0.2.4] - 2020-11-29

### Additions

Expose `channel::permission_overwrite::PermissionOverwriteTargetType`, which is
a repr enum mapping the "role" and "member" variants to their integer values
([#614] - [@vivian]).

Add message type variant `Reply` mapping to a value of 19. Additionally, add
`Message::referenced_message`, containing the message replied to, if any
([#604] - [@Erk-]).

### Fixes

Correct the name of `IdentityInfo::compression` to `compress`
([#624] - [@chamburr]).

### Changes

`MessageReference::channel_id` is now optional ([#604] - [@Erk-]).

## [0.2.3] - 2020-11-25

### Additions

Support the Message Stickers feature ([#608], [#622] - [@chamburr], [@vivian]).

## [0.2.2] - 2020-11-20

### Fixes

Create a new trimmed down channel type for embedded use in invites
([#601] - [@sam-kirby]).

## [0.2.1] - 2020-11-11

### Additions

Add gateway and voice close codes and voice opcodes ([#586] - [@chamburr]).

### Enhancements

Document gateway opcode variants ([#586] - [@chamburr]).

## [0.2.0] - 2020-10-30

This version of the crate includes changes needed to support version 8 of the
Discord Gateway and HTTP APIs.

### Additions

Implement [Application Integrations][0.2.0-beta.1:app integrations]
([#549], [#579] - [@Erk-]). This adds the
`guild::GuildIntegration::{application, revoked, subscriber_count}`
fields and `guild::IntegrationApplication` type.

Add the `channel::FollowedChannel` struct to include support for the Followed
Channels API feature ([#556] - [@Gelbpunkt]).

Add the fields `flags`, `locale`, `premium_type`, and `public_flags` to
`user::CurrentUser` ([#565] - [@DusterTheFirst]).

### Changes

The following fields have been removed:
- `gateway::presence::Presence::{game, nick}`
- `gateway::payload::PresenceUpdate::{nick, premium_since, roles}`
- `guild::Guild::{embed_channel_id, embed_enabled}`
- `guild::PartialGuild::{embed_channel_id, embed_enabled}`

To match the removal of the `gateway::presence::Presence::game` field, the
`gateway::payload::update_status_info::UpdateStatus::new` method now takes a
list of activities instead of a single activity.

To match the gateway's required intent changes, the following intent-related
fields are now non-optional:
- `gateway::payload::identify::IdentifyInfo::intents`

The following fields no longer (de)serialize with the `_new` suffix:
- `channel::permission_overwrite::PermissionOverwrite::{allow, deny}`

This means that `PermissionOverwrite::allow` (de)serializes to/from "allow" and
and `PermissionOverwrite::deny` (de)serializes to/from "deny".

Similarly, the following permissions fields now (de)serialize to/from
"permissions" instead of "permissions_new":
- `guild::Guild::permissions`
- `guild::PartialGuild::permissions`
- `guild::Role::permissions`

([#532] - [@vivian])

Make `user::CurrentUser::verified` optional to support OAuth 2.0 Bearer requests
without the `email` scope ([#564] - [@DusterTheFirst]).

Correct `oauth::CurrentApplicationInfo::id`'s type from a `UserId` to an
`ApplicationId` ([#569] - [@DusterTheFirst]).

## [0.2.0-beta.2] - 2020-10-22

### Additions

Add the `channel::FollowedChannel` struct to include support for the Followed
Channels API feature ([#556] - [@Gelbpunkt]).

## [0.2.0-beta.1] - 2020-10-17

### Additions

Implement [Application Integrations][0.2.0-beta.1:app integrations]
([#549] - [@Erk-]). This adds the
`guild::GuildIntegration::{application, revoked, subscriber_count}`
fields and `guild::IntegrationApplication` type.

## [0.2.0-beta.0] - 2020-10-10

This beta version of major version 0.2 of the crate includes changes needed to
support version 8 of the Discord Gateway and HTTP APIs.

### Changes

All changes in this version are from PR [#532].

The following fields have been removed:
- `gateway::presence::Presence::{game, nick}`
- `gateway::payload::PresenceUpdate::{nick, premium_since, roles}`
- `guild::Guild::{embed_channel_id, embed_enabled}`
- `guild::PartialGuild::{embed_channel_id, embed_enabled}`

To match the removal of the `gateway::presence::Presence::game` field, the
`gateway::payload::update_status_info::UpdateStatus::new` method now takes a
list of activities instead of a single activity.

To match the gateway's required intent changes, the following intent-related
fields are now non-optional:
- `gateway::payload::identify::IdentifyInfo::intents`

The following fields no longer (de)serialize with the `_new` suffix:
- `channel::permission_overwrite::PermissionOverwrite::{allow, deny}`

This means that `PermissionOverwrite::allow` (de)serializes to/from "allow" and
and `PermissionOverwrite::deny` (de)serializes to/from "deny".

Similarly, the following permissions fields now (de)serialize to/from
"permissions" instead of "permissions_new":
- `guild::Guild::permissions`
- `guild::PartialGuild::permissions`
- `guild::Role::permissions`

## [0.1.3] - 2020-09-25

### Added

- Support deserializing user discriminators from integers ([#526] - [@vivian])

## [0.1.2] - 2020-09-17

### Added

- Implement `serde_mappable_seq::Key` for UserOrId ([#509] - [@coadler])

### Fixes

- Fix compilation of benchmarks ([#511] - [@Erk-])

## [0.1.1] - 2020-09-14

### Fixes

- support deserializing IDs from integers ([#499] - [@vivian])

## [0.1.0] - 2020-09-13

Initial release.

[@7596ff]: https://github.com/7596ff
[@A5rocks]: https://github.com/A5rocks
[@AEnterprise]: https://github.com/AEnterprise
[@AsianIntel]: https://github.com/AsianIntel
[@baptiste0928]: https://github.com/baptiste0928
[@BlackHoleFox]: https://github.com/BlackHoleFox
[@chamburr]: https://github.com/chamburr
[@coadler]: https://github.com/coadler
[@dnaka91]: https://github.com/dnaka91
[@DusterTheFirst]: https://github.com/DusterTheFirst
[@Erk-]: https://github.com/Erk-
[@Gelbpunkt]: https://github.com/Gelbpunkt
[@HTG-YT]: https://github.com/HTG-YT
[@itohatweb]: https://github.com/itohatweb
[@james7132]: https://github.com/james7132
[@jazevedo620]: https://github.com/jazevedo620
[@kotx]: https://github.com/kotx
[@laralove143]: https://github.com/laralove143
[@LeSeulArtichaut]: https://github.com/LeSeulArtichaut
[@Liamolucko]: https://github.com/Liamolucko
[@MaxOhn]: https://github.com/MaxOhn
[@nickelc]: https://github.com/nickelc
[@PyroTechniac]: https://github.com/PyroTechniac
[@sam-kirby]: https://github.com/sam-kirby
[@tbnritzdoge]: https://github.com/tbnritzdoge
[@tomocrafter]: https://github.com/tomocrafter
[@vilgotf]: https://github.com/vilgotf
[@vivian]: https://github.com/vivian
[@zeylahellyer]: https://github.com/zeylahellyer

[#625]: https://github.com/twilight-rs/twilight/pull/625
[#624]: https://github.com/twilight-rs/twilight/pull/624
[#622]: https://github.com/twilight-rs/twilight/pull/622
[#614]: https://github.com/twilight-rs/twilight/pull/614
[#608]: https://github.com/twilight-rs/twilight/pull/608
[#604]: https://github.com/twilight-rs/twilight/pull/604
[#601]: https://github.com/twilight-rs/twilight/pull/601
[#586]: https://github.com/twilight-rs/twilight/pull/586
[#579]: https://github.com/twilight-rs/twilight/pull/579
[#569]: https://github.com/twilight-rs/twilight/pull/569
[#565]: https://github.com/twilight-rs/twilight/pull/565
[#564]: https://github.com/twilight-rs/twilight/pull/564
[#556]: https://github.com/twilight-rs/twilight/pull/556
[#549]: https://github.com/twilight-rs/twilight/pull/549
[#532]: https://github.com/twilight-rs/twilight/pull/532
[#526]: https://github.com/twilight-rs/twilight/pull/526
[#524]: https://github.com/twilight-rs/twilight/pull/524
[#511]: https://github.com/twilight-rs/twilight/pull/511
[#509]: https://github.com/twilight-rs/twilight/pull/509
[#499]: https://github.com/twilight-rs/twilight/pull/499

[0.2.0-beta.1:app integrations]: https://github.com/discord/discord-api-docs/commit/a926694e2f8605848bda6b57d21c8817559e5cec

[0.11.0]: https://github.com/twilight-rs/twilight/releases/tag/model-0.11.0
[0.10.3]: https://github.com/twilight-rs/twilight/releases/tag/model-0.10.3
[0.10.2]: https://github.com/twilight-rs/twilight/releases/tag/model-0.10.2
[0.10.1]: https://github.com/twilight-rs/twilight/releases/tag/model-0.10.1
[0.10.0]: https://github.com/twilight-rs/twilight/releases/tag/model-0.10.0
[0.9.2]: https://github.com/twilight-rs/twilight/releases/tag/model-0.9.2
[0.9.1]: https://github.com/twilight-rs/twilight/releases/tag/model-0.9.1
[0.9.0]: https://github.com/twilight-rs/twilight/releases/tag/model-0.9.0
[0.8.5]: https://github.com/twilight-rs/twilight/releases/tag/model-0.8.5
[0.8.4]: https://github.com/twilight-rs/twilight/releases/tag/model-0.8.4
[0.8.3]: https://github.com/twilight-rs/twilight/releases/tag/model-0.8.3
[0.8.2]: https://github.com/twilight-rs/twilight/releases/tag/model-0.8.2
[0.8.1]: https://github.com/twilight-rs/twilight/releases/tag/model-0.8.1
[0.8.0]: https://github.com/twilight-rs/twilight/releases/tag/model-0.8.0
[0.7.3]: https://github.com/twilight-rs/twilight/releases/tag/model-0.7.3
[0.7.2]: https://github.com/twilight-rs/twilight/releases/tag/model-0.7.2
[0.7.1]: https://github.com/twilight-rs/twilight/releases/tag/model-0.7.1
[0.7.0]: https://github.com/twilight-rs/twilight/releases/tag/model-0.7.0
[0.6.5]: https://github.com/twilight-rs/twilight/releases/tag/model-0.6.5
[0.6.4]: https://github.com/twilight-rs/twilight/releases/tag/model-0.6.4
[0.6.3]: https://github.com/twilight-rs/twilight/releases/tag/model-0.6.3
[0.6.2]: https://github.com/twilight-rs/twilight/releases/tag/model-0.6.2
[0.6.1]: https://github.com/twilight-rs/twilight/releases/tag/model-0.6.1
[0.5.4]: https://github.com/twilight-rs/twilight/releases/tag/model-0.5.4
[0.5.3]: https://github.com/twilight-rs/twilight/releases/tag/model-0.5.3
[0.5.2]: https://github.com/twilight-rs/twilight/releases/tag/model-0.5.2
[0.5.1]: https://github.com/twilight-rs/twilight/releases/tag/model-0.5.1
[0.5.0]: https://github.com/twilight-rs/twilight/releases/tag/model-0.5.0
[0.4.3]: https://github.com/twilight-rs/twilight/releases/tag/model-0.4.3
[0.4.2]: https://github.com/twilight-rs/twilight/releases/tag/model-0.4.2
[0.4.1]: https://github.com/twilight-rs/twilight/releases/tag/model-0.4.1
[0.4.0]: https://github.com/twilight-rs/twilight/releases/tag/model-0.4.0
[0.3.7]: https://github.com/twilight-rs/twilight/releases/tag/model-v0.3.7
[0.3.5]: https://github.com/twilight-rs/twilight/releases/tag/model-v0.3.5
[0.3.4]: https://github.com/twilight-rs/twilight/releases/tag/model-v0.3.4
[0.3.3]: https://github.com/twilight-rs/twilight/releases/tag/model-v0.3.3
[0.3.2]: https://github.com/twilight-rs/twilight/releases/tag/model-v0.3.2
[0.3.1]: https://github.com/twilight-rs/twilight/releases/tag/model-v0.3.1
[0.3.0]: https://github.com/twilight-rs/twilight/releases/tag/model-v0.3.0
[0.2.8]: https://github.com/twilight-rs/twilight/releases/tag/model-v0.2.8
[0.2.7]: https://github.com/twilight-rs/twilight/releases/tag/model-v0.2.7
[0.2.6]: https://github.com/twilight-rs/twilight/releases/tag/model-v0.2.6
[0.2.5]: https://github.com/twilight-rs/twilight/releases/tag/model-v0.2.5
[0.2.4]: https://github.com/twilight-rs/twilight/releases/tag/model-v0.2.4
[0.2.3]: https://github.com/twilight-rs/twilight/releases/tag/model-v0.2.3
[0.2.2]: https://github.com/twilight-rs/twilight/releases/tag/model-v0.2.2
[0.2.1]: https://github.com/twilight-rs/twilight/releases/tag/model-v0.2.1
[0.2.0]: https://github.com/twilight-rs/twilight/releases/tag/model-v0.2.0
[0.2.0-beta.2]: https://github.com/twilight-rs/twilight/releases/tag/model-v0.2.0-beta.2
[0.2.0-beta.1]: https://github.com/twilight-rs/twilight/releases/tag/model-v0.2.0-beta.1
[0.2.0-beta.0]: https://github.com/twilight-rs/twilight/releases/tag/model-v0.2.0-beta.0
[0.1.3]: https://github.com/twilight-rs/twilight/releases/tag/model-v0.1.3
[0.1.2]: https://github.com/twilight-rs/twilight/releases/tag/model-v0.1.2
[0.1.1]: https://github.com/twilight-rs/twilight/releases/tag/model-v0.1.1
[0.1.0]: https://github.com/twilight-rs/twilight/releases/tag/v0.1.0<|MERGE_RESOLUTION|>--- conflicted
+++ resolved
@@ -1,6 +1,5 @@
 # Changelog
 
-<<<<<<< HEAD
 ## [unreleased]
 
 ### Bug Fixes
@@ -24,7 +23,7 @@
 ### Reafactor
 
 - [**breaking**] unify event deserialization into one type ([#2023](https://github.com/twilight-rs/twilight/issues/2023))
-=======
+
 ## [0.14.5] - 2023-02-05
 
 ### Bug Fixes
@@ -42,7 +41,6 @@
 ### Testing
 
 - bitflags static assertions + serde ([#2088](https://github.com/twilight-rs/twilight/issues/2088))
->>>>>>> 6638adba
 
 ## [0.14.4] - 2023-01-28
 
